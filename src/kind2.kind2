// Kind2 implemented in Kind2
// ==========================

// U32
// ===

(U32.if a:Type cond:U32 if_t:a if_f:a): a
  (U32.if a 0 t f) = f
  (U32.if a 1 t f) = t

(U32.and a:U32 b:U32): U32
  (U32.and 0 b) = 0
  (U32.and 1 b) = b

(U32.not a:U32): U32
  (U32.not 0) = 1
  (U32.not 1) = 0

// Bool
// ====

Bool: Type
  Bool.true  : Bool
  Bool.false : Bool

(Bool.if a:Type Bool if_t:a if_f:a): a
  (Bool.if a Bool.false t f) = f
  (Bool.if a Bool.true  t f) = f

// Pair
// ====

(Pair a:Type b:Type): Type
  (Pair.new a:Type b:Type fst:a snd:b): (Pair a b)

(Pair.get a:Type b:Type c:Type p:(Pair a b) f:∀(x:a)∀(y:b)c): c
  (Pair.get a b c (Pair.new a b x y) f) = (f x y)

(Pair.fst a:Type b:Type p:(Pair a b)): a
  (Pair.fst a b (Pair.new a b x y)) = x

(Pair.snd a:Type b:Type p:(Pair a b)): b
  (Pair.snd a b (Pair.new a b x y)) = y

(Pair.fst.mut a:Type b:Type p:(Pair a b) f:∀(x:a)a): (Pair a b)
  (Pair.fst.mut a b (Pair.new a b x y) f) = (Pair.new a b (f x) y)

(Pair.snd.mut a:Type b:Type p:(Pair a b) f:∀(x:b)b): (Pair a b)
  (Pair.snd.mut a b (Pair.new a b x y) f) = (Pair.new a b x (f y))

// Triple
// ======

(Triple a:Type b:Type c:Type): Type
  (Triple.new a:Type b:Type c:Type fst:a snd:b trd:c): (Triple a b c)

(Triple.get a:Type b:Type c:Type d:Type t:(Triple a b c) f:∀(x:a)∀(y:b)∀(z:c)d): d
  (Triple.get a b c d (Triple.new a b c x y z) f) = (f x y z)

// Maybe
// =====

(Maybe a:Type): Type
  (Maybe.none a:Type)     : (Maybe a)
  (Maybe.some a:Type x:a) : (Maybe a)

(Maybe.case a:Type r:Type m:(Maybe a) none:r some:∀(x:a)r): r
  (Maybe.case a r (Maybe.some a x) case_none case_some) = (case_some x)
  (Maybe.case a r (Maybe.none a)   case_none case_some) = case_none

// List
// ====

(List a:Type): Type
  (List.nil a:Type)                       : (List a)
  (List.cons a:Type head:a tail:(List a)) : (List a)

(List.map a:Type b:Type l:(List a) f:∀(x:a)b): (List b)
  (List.map a b (List.nil a) f)            = (List.nil b)
  (List.map a b (List.cons a head tail) f) = (List.cons b (f head) (List.map a b tail f))

(List.reverse a:Type l:(List a)): (List a)
  (List.reverse a l) = (List.reverse.go a l (List.nil a))

(List.reverse.go a:Type l:(List a) r:(List a)): (List a)
  (List.reverse.go a (List.nil a)            r) = r
  (List.reverse.go a (List.cons a head tail) r) = (List.reverse.go a tail (List.cons a head r))

(List.length a:Type l:(List a)): U32
  (List.length a (List.nil a))            = 0
  (List.length a (List.cons a head tail)) = (+ 1 (List.length a tail))

(List.is_empty a:Type l:(List a)): U32
  (List.is_empty a (List.nil a))            = 1
  (List.is_empty a (List.cons a head tail)) = 0

(List.concat a:Type xs:(List a) ys:(List a)): (List a)
  (List.concat a (List.nil a)       ys) = ys
  (List.concat a (List.cons a x xs) ys) = (List.cons a x (List.concat a xs ys))

(List.fold a:Type r:Type xs:(List a) nil:r cons:∀(x:a)∀(xs:r)r): r
  (List.fold a r (List.nil a)       nil cons) = nil
  (List.fold a r (List.cons a x xs) nil cons) = (cons x (List.fold a r xs nil cons))

// String
// ======

Char : Type
  Char = U32

String : Type
  StrNil                          : String
  (StrCons head:Char tail:String) : String 

// Returns true if a string is empty
(String.is_empty s:String): Bool
  (String.is_empty StrNil)         = Bool.true
  (String.is_empty (StrCons x xs)) = Bool.false

// Concatenates two strings
(String.concat a:String b:String) : String
  (String.concat StrNil         ys) = ys
  (String.concat (StrCons x xs) ys) = (StrCons x (String.concat xs ys))

// Concatenates a list of strings
(String.flatten a:(List String)) : String
  (String.flatten (List.nil a))            = StrNil
  (String.flatten (List.cons String x xs)) = (String.concat x (String.flatten xs))

// Returns true if two strings are equal
(String.equal xs:String ys:String) : U32
  (String.equal StrNil         StrNil)         = 1
  (String.equal (StrCons x xs) (StrCons y ys)) = (& (== x y) (String.equal xs ys))
  (String.equal xs             ys)             = 0

(String.hash xs:String) : U32
  (String.hash str) = (String.hash.go str 0)

(String.hash.go xs:String hash:U32) : U32
  (String.hash.go StrNil         hash) = hash
  (String.hash.go (StrCons x xs) hash) = (String.hash.go xs (+ (- (<< hash 5) hash) x))

(String.map xs:String f:∀(x:Char)Char) : String
  (String.map StrNil         f) = StrNil
  (String.map (StrCons x xs) f) = (StrCons (f x) (String.map xs f))

(String.join xs:(List String) sep:String) : String
  (String.join (List.nil String)                sep) = StrNil
  (String.join (List.cons String x (List.nil String))  sep) = x
  (String.join (List.cons String x xs)                 sep) =
    (String.flatten (List.cons String x (List.cons String (String.join xs sep) (List.nil String))))

<<<<<<< HEAD
// Array
// =====

(Braun t:Type): Type
  (Braun.tip t:Type): (Braun t) 
  (Braun.tie t:Type left: (Braun t) mid: t right: (Braun t)) : (Braun t)

(Braun.empty a:Type) : (Braun a)
  (Braun.empty a) = (Braun.tip a)

(Array t): Type
  (Array.new t:Type size:U32 tree:(Braun t)): (Array t)

(Array.empty t:Type) : (Array t)
(Array.empty t) = (Array.new t 0 (Braun.empty t))

(Array.push t:Type arr:(Array t) value: t) : (Array t)
(Array.push t (Array.new t n tree) v) = (Array.new t (+ n 1) (Braun.push t (+ n 1) (& (+ n 1) 1) tree v))

(Braun.push t:Type n:U32 o:U32 tree:(Braun t) value: t) : (Braun t)
  (Braun.push t 1 o tree value) = (Braun.tie t (Braun.tip t) value (Braun.tip t))
  (Braun.push t n 0 (Braun.tie t l x r) v) = (Braun.tie t (Braun.push t (>> n 1) (& (>> n 1) 1) l v) x r)
  (Braun.push t n 1 (Braun.tie t l x r) v) = (Braun.tie t l x (Braun.push t (>> n 1) (& (>> n 1) 1) r v))

(Array.pop t:Type arr:(Array t)) : (Array t)
(Array.pop t (Array.new t n tree)) = (Array.new t (- n 1) (Braun.pop t n (& n 1) tree))

(Braun.pop t:Type n:U32 o:U32 tree:(Braun t)) : (Braun t)
  (Braun.pop t 1 o tree) = (Braun.tip t)
  (Braun.pop t n 0 (Braun.tie t l x r)) = (Braun.tie t (Braun.pop t (>> n 1) (& (>> n 1) 1) l) x r)
  (Braun.pop t n 1 (Braun.tie t l x r)) = (Braun.tie t l x (Braun.pop t (>> n 1) (& (>> n 1) 1) r))

(Array.mut t:Type arr:(Array t) i:U32 f:(∀(x:t)t)) : (Array t)
  (Array.mut t (Array.new t size tree) i f) = (Array.mut.aux t (< i size) i f size tree)
(Array.mut.aux t:Type cond:U32 i:U32 f:(∀(x:t)t) size:U32 tree:(Braun t)): (Array t)
  (Array.mut.aux t 0 i f size tree) = (Array.new t size tree)
  (Array.mut.aux t 1 i f size tree) = (Array.new t size (Braun.mut t (+ i 1) f (& (+ i 1) 1) tree))

(Braun.mut t:Type i:U32 f:(∀(x:t)t) o:U32 tree:(Braun t)) : (Braun t)
  (Braun.mut t 1 f o (Braun.tie t l x r)) = (Braun.tie t l (f x) r)
  (Braun.mut t i f 0 (Braun.tie t l x r)) = (Braun.tie t (Braun.mut t (>> i 1) f (& (>> i 1) 1) l) x r)
  (Braun.mut t i f 1 (Braun.tie t l x r)) = (Braun.tie t l x (Braun.mut t (>> i 1) f (& (>> i 1) 1) r))

(Array.set t:Type arr:(Array t) i:U32 value:t) : (Array t)
  (Array.set t (Array.new t size tree) i value) = (Array.mut t (Array.new t size tree) i λx(value))

(Array.get t:Type arr:(Array t) i:U32) : (Maybe t)
  (Array.get t (Array.new t size tree) idx) = (Array.get.aux t (< idx size) idx tree)
(Array.get.aux t:Type cond:U32 idx:U32 tree:(Braun t)) : (Maybe t)
  (Array.get.aux t 0 idx tree) = (Maybe.none t)
  (Array.get.aux t 1 idx tree) = (Maybe.some t (Braun.get t (+ idx 1) (& (+ idx 1) 1) tree))

(Braun.get t:Type idx: U32 o: U32 tree:(Braun t)) : t
  (Braun.get t 1 o (Braun.tie t l x r))   = x
  (Braun.get t idx 0 (Braun.tie t l x r)) = (Braun.get t (>> idx 1) (& (>> idx 1) 1) l)
  (Braun.get t idx 1 (Braun.tie t l x r)) = (Braun.get t (>> idx 1) (& (>> idx 1) 1) r)


// FIXME: syntax error and wrong return type
// (Array.got t:Type arr:(Array t) idx: U32) : (Pair (Array t) (Maybe t))
//   (Array.got t (Array.new t size tree) idx) = (Array.got.aux t (< idx size) idx size tree)
// (Array.got.aux t:Type cond:U32 idx:U32 size:U32 tree:(Braun t)) : (Pair (Array t) (Maybe t))
//   (Array.got.aux t 0 idx size tree) = (Pair.new _ (Maybe t) (Array.new t size tree) (Maybe.none t))
//   (Array.got.aux t 1 idx size tree) = ((Braun.got t (+ idx 1) (& (+ idx 1) 1) t) λtup λv (Pair.new _ (Maybe t) (Array.new t size tree) (Maybe.some t v)))
// (Braun.got a:Type idx: U32 o: U32 tree:(Braun t)) :  ∀(p: Type) (∀(t: ∀(y: Braun a)) ∀(z: a) p)
//   (Braun.got a 1 o (Braun.tie a l x r)) = λp λt (t (Braun.tie a l x r) x)
//   (Braun.got a i 0 (Braun.tie a l x r)) = ((Braun.got a (>> i 1) (& (>> i 1) 1) l) λl λv λp λtup (tup (Braun.tie a l x r) v))
//   (Braun.got a i 1 (Braun.tie a l x r)) = ((Braun.got a (>> i 1) (& (>> i 1) 1) r) λr λv λp λtup (tup (Braun.tie a l x r) v))

// (Array.size t:Type arr:(Array t)) : (Pair (Array t) U32)
//   (Array.size t (Array.new t size tree)) = (Pair.new _ U32 (Array.new t size tree) size)

(Array.range range:U32) : (Array U32)
  (Array.range 0) = (Array.empty U32)
  (Array.range n) = (Array.push U32 (Array.range (- n 1)) (- n 1))

(Array.to_list t:Type (Array t)) : (List t)
  (Array.to_list t (Array.new t size tree)) = ((Braun.to_list t tree) (List.nil t))
(Braun.to_list t:Type tree:(Braun t)) : ∀(x:(List t)) (List t)
  (Braun.to_list t (Braun.tie t l x r)) = λz((Braun.to_list t l) (List.cons t x ((Braun.to_list t r) z)))
  (Braun.to_list t (Braun.tip t))       = λz(z)
=======
// Map
// ======

(Map a:Type) : Type
  (Map.empty a:Type)                         : (Map a)
  (Map.entry a:Type value:a)                 : (Map a)
  (Map.nodes a:Type lft:(Map a) rgt:(Map a)) : (Map a)

(Map.length a:Type tree:(Map a)) : U32
  (Map.length a (Map.empty a        )) = 0
  (Map.length a (Map.entry a     val)) = 1
  (Map.length a (Map.nodes a lft rgt)) = (+ (Map.length a lft) (Map.length a rgt))

(Map.get a:Type tree:(Map a) key:U32) : (Pair (Map a) (Maybe a))
(Map.get a tree key) = (Map.get.go a 32 tree key (λx x))

(Map.get.go a:Type n:U32 tree:(Map a) key:U32 self:∀(x:(Map a))(Map a)) : (Pair (Map a) (Maybe a))
  (Map.get.go a n (Map.empty a) key self) =
    (Pair.new (Map a) (Maybe a) (self (Map.empty a)) (Maybe.none a))
  (Map.get.go a n (Map.entry a val) key self) =
    (Pair.new (Map a) (Maybe a) (self (Map.entry a val)) (Maybe.some a val))
  (Map.get.go a n (Map.nodes a lft rgt) key self) =
    (Map.get.go.nodes a (& (>> key (- n 1)) 1) (- n 1) key lft rgt self)

(Map.get.go.nodes a:Type i:U32 n:U32 key:U32 lft:(Map a) rgt:(Map a) self:∀(x:(Map a))(Map a)) : (Pair (Map a) (Maybe a))
  (Map.get.go.nodes a 0 n key lft rgt self) =
    (Map.get.go a n lft key λx(self (Map.nodes a x rgt)))
  (Map.get.go.nodes a 1 n key lft rgt self) =
    (Map.get.go a n rgt key λx(self (Map.nodes a lft x)))

(Map.delete a:Type tree:(Map a) key:U32) : (Map a)
(Map.delete a tree key) = (Map.delete.go a 32 tree key)

(Map.delete.go a:Type n:U32 tree:(Map a) key:U32) : (Map a)
  (Map.delete.go a n (Map.nodes a lft rgt) key) =
    (Map.delete.go.nodes a (& (>> key (- n 1)) 1) (- n 1) lft rgt key)
  (Map.delete.go a n tree key) = (Map.empty a)

(Map.delete.go.nodes a:Type i:U32 n:U32 lft:(Map a) rgt:(Map a) key:U32) : (Map a)
  (Map.delete.go.nodes a 0 n lft rgt key) =
    (Map.nodes a (Map.delete.go a n lft key) rgt)
  (Map.delete.go.nodes a 1 n lft rgt key) =
    (Map.nodes a lft (Map.delete.go a n rgt key))

(Map.set a:Type tree:(Map a) key:U32 val:a) : (Map a)
(Map.set a tree key val) = (Map.set.go a 32 tree key val)

(Map.set.go a:Type n:U32 tree:(Map a) key:U32 val:a) : (Map a)
  (Map.set.go a 0 tree          key val) = (Map.entry a val)
  (Map.set.go a n (Map.empty a) key val) =
    (Map.set.go.empty a (& (>> key (- n 1)) 1) (- n 1) key val)
  (Map.set.go a n (Map.nodes a lft rgt) key val) =
    (Map.empty a)

(Map.set.go.empty a:Type i:U32 n:U32 key:U32 val:a) : (Map a)
  (Map.set.go.empty a 0 n key val) =
    (Map.nodes a (Map.set.go a n (Map.empty a) key val) (Map.empty a))
  (Map.set.go.empty a 1 n key val) =
    (Map.nodes a (Map.empty a) (Map.set.go a n (Map.empty a) key val))

(Map.set.go.nodes a:Type i:U32 n:U32 key:U32 lft:(Map a) rgt:(Map a) val:a) : (Map a)
  (Map.set.go.nodes a 0 n key lft rgt val) =
    (Map.nodes a (Map.set.go a n lft key val) rgt)
  (Map.set.go.nodes a 1 n key lft rgt val) =
    (Map.nodes a lft (Map.set.go a n rgt key val))

(Map.mut a:Type tree:(Map a) key:U32 f:∀(v:a)a) : (Map a)
(Map.mut a tree key f) = (Map.mut.go a 32 tree key f)

(Map.mut.go a:Type n:U32 tree:(Map a) key:U32 f:∀(v:a)a) : (Map a)
  (Map.mut.go a 0 (Map.entry a x) key f) = (Map.entry a (f x))
  (Map.mut.go a 0 tree            key f) = tree
  (Map.mut.go a n (Map.empty a)   key f) =
    (Map.mut.go.empty a (& (>> key (- n 1)) 1) (- n 1) key f)
  (Map.mut.go a n (Map.nodes a lft rgt) key f) =
    (Map.mut.go.nodes a (& (>> key (- n 1)) 1) (- n 1) key lft rgt f)

(Map.mut.go.empty a:Type i:U32 n:U32 key:U32 f:∀(v:a)a) : (Map a)
  (Map.mut.go.empty a 0 n key f) =
    (Map.nodes a (Map.mut.go a n (Map.empty a) key f) (Map.empty a))
  (Map.mut.go.empty a 1 n key f) =
    (Map.nodes a (Map.empty a) (Map.mut.go a n (Map.empty a) key f))

(Map.mut.go.nodes a:Type i:U32 n:U32 key:U32 lft:(Map a) rgt:(Map a) f:∀(v:a)a) : (Map a)
  (Map.mut.go.nodes a 0 n key lft rgt f) =
    (Map.nodes a (Map.mut.go a n lft key f) rgt)
  (Map.mut.go.nodes a 1 n key lft rgt f) =
    (Map.nodes a lft (Map.mut.go a n rgt key f))

(Map.to_list a:Type val:(Map a)) : (List (Pair U32 a))
  (Map.to_list a val) = ((Map.to_list.go a val 0) (List.nil (Pair U32 a)))

(Map.to_list.go a:Type val:(Map a) key:U32) : ∀(x:(List (Pair U32 a)))(List (Pair U32 a))
  (Map.to_list.go a (Map.empty a)     key) = λx x
  (Map.to_list.go a (Map.entry a val) key) = λx
    (List.cons (Pair U32 a) (Pair.new U32 a key val) x)
  (Map.to_list.go a (Map.nodes a lft rgt) key) = λx
    ((Map.to_list.go a lft (* key 2)) ((Map.to_list.go a rgt (+ (* key 2) 1)) x))

// Crashed!
// (List.to_map a:Type list:(List (Pair U32 a))) : (Map a)
//   (List.to_map a list) = (List.to_map.go a list (Map.empty a))
// 
// (List.to_map.go a:Type list:(List (Pair U32 a)) map:(Map a)) : (Map a)
//   (List.to_map.go a (List.nil (Pair U32 a)) map) = map
//   (List.to_map.go a (List.cons (Pair U32 a) (Pair.new U32 a key val) xs) map) =
//     (List.to_map.go xs (Map.set a map key val))
>>>>>>> bd2a3593
<|MERGE_RESOLUTION|>--- conflicted
+++ resolved
@@ -150,7 +150,6 @@
   (String.join (List.cons String x xs)                 sep) =
     (String.flatten (List.cons String x (List.cons String (String.join xs sep) (List.nil String))))
 
-<<<<<<< HEAD
 // Array
 // =====
 
@@ -232,9 +231,9 @@
 (Braun.to_list t:Type tree:(Braun t)) : ∀(x:(List t)) (List t)
   (Braun.to_list t (Braun.tie t l x r)) = λz((Braun.to_list t l) (List.cons t x ((Braun.to_list t r) z)))
   (Braun.to_list t (Braun.tip t))       = λz(z)
-=======
+
 // Map
-// ======
+// ===
 
 (Map a:Type) : Type
   (Map.empty a:Type)                         : (Map a)
@@ -332,12 +331,9 @@
   (Map.to_list.go a (Map.nodes a lft rgt) key) = λx
     ((Map.to_list.go a lft (* key 2)) ((Map.to_list.go a rgt (+ (* key 2) 1)) x))
 
-// Crashed!
-// (List.to_map a:Type list:(List (Pair U32 a))) : (Map a)
-//   (List.to_map a list) = (List.to_map.go a list (Map.empty a))
-// 
-// (List.to_map.go a:Type list:(List (Pair U32 a)) map:(Map a)) : (Map a)
-//   (List.to_map.go a (List.nil (Pair U32 a)) map) = map
-//   (List.to_map.go a (List.cons (Pair U32 a) (Pair.new U32 a key val) xs) map) =
-//     (List.to_map.go xs (Map.set a map key val))
->>>>>>> bd2a3593
+(List.to_map a:Type list:(List (Pair U32 a))) : (Map a)
+  (List.to_map a list) = (List.to_map.go a list (Map.empty a))
+
+(List.to_map.go a:Type list:(List (Pair U32 a)) map:(Map a)) : (Map a)
+  (List.to_map.go a (List.nil (Pair U32 a))                              map) = map
+  (List.to_map.go a (List.cons (Pair U32 a) (Pair.new U32 a key val) xs) map) = (List.to_map.go a xs (Map.set a map key val))