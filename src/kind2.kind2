--- conflicted
+++ resolved
@@ -752,7 +752,6 @@
 
   (Parser.grammar ∀(x:Term)Term xs)
 
-<<<<<<< HEAD
 Decl : Type
   (Decl.def_type lhs:Term rhs:Term) : Decl
   (Decl.def_rule lhs:Term rhs:Term) : Decl
@@ -785,8 +784,6 @@
 (Parser.parse_decls) : (Parser (List Decl))
   (Parser.parse_decls) = (Parser.parse_until Decl λcode((Parser.parse_end) (Parser.skipper code)) Parser.parse_decl)
 
-=======
-=======
 (Term.def Name Term Term) : Term
 (Term.def nm val (Term.var name))                = (U32.if Term (Name.equal name nm) val (Term.var name))
 (Term.def nm val (Term.hol hash))                = (Term.hol hash)
@@ -816,7 +813,6 @@
   (Term.def.body.go 0 nm val body) = (Term.def nm val body)
   (Term.def.body.go 1 nm val body) = body
   
->>>>>>> 8b686409
 // Utils
 // =====
 
@@ -830,4 +826,4 @@
 
 (Utils.arg_get term:Term cont:∀(x:Name)∀(y:Term)Term) : Term
   (Utils.arg_get (Term.ann var expr) cont) = (cont (Utils.var_get_name var) expr)
-  (Utils.arg_get term                cont) = (cont (Name.make "_") term)
+  (Utils.arg_get term                cont) = (cont (Name.make "_") term)