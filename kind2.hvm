--- conflicted
+++ resolved
@@ -488,10 +488,6 @@
   ParseVar,
 ])
 
-// (GetCtrId Term) : U32
-(GetCtrId (Ctr ctid args)) = ctid
-(GetCtrId term)            = "?"
-
 // (ParseDecl) : (Parser Decl)
 (ParseDecl) =
   (Bind ParseTerm       λlhs
@@ -511,13 +507,13 @@
   ParseDecl)
 
 // (ReadTerm NameToId IdToName String) : Term
-(ReadTerm ntab code) = ((GenIds (ReadTermGot ((ParseTerm) code)) ntab) λntab λterm term)
+(ReadTerm ntab code) = ((Finalize (ReadTermGot ((ParseTerm) code)) ntab) λntab λterm term)
   (ReadTermGot (Parsed code term)) = term
   (ReadTermGot (Failed err))       = (Var (StrConcat "[ParseError] " err))
 
 // (ReadFile String) : (Tuple NameTable File)
 (ReadFile code) = (ReadFileGot ((ParseDecls) code))
-  (ReadFileGot (Parsed code decls)) = (FileMake (NameTable Empty Array.Empty) decls)
+  (ReadFileGot (Parsed code decls)) = (FileMake NameTable.Empty decls)
   (ReadFileGot (Failed err))        = (StrConcat "[ParseError] " err) // FIXME ill-typed
 
 
@@ -530,53 +526,82 @@
   //i2n: (Array String)
 //}
 
-// Converts every ctr name into a sequential id.
-// (GenIds NameToId IdToName Term) : (Tuple3 NameToId IdToName Term)
-(GenIds (Var name) ntab) =
+NameTable.Empty = (NameTable Empty Array.Empty)
+
+// Finalizes the parsing of a term.
+// - Converts every ctr name into a sequential id.
+// - Converts Ctr lists to arity-ctrs (Ct0, Ct1, Ct2, Ct3, ...)
+// (Finalize NameTsble Term) : (Tuple2 NameTable Term)
+(Finalize (Var name) ntab) =
   λt (t ntab (Var name))
-(GenIds (Met hash) ntab) =
+(Finalize (Met hash) ntab) =
   λt (t ntab (Met hash))
-(GenIds Typ ntab) =
+(Finalize Typ ntab) =
   λt (t ntab Typ)
-(GenIds (Ann xval xtyp) ntab) =
-  ((GenIds xval ntab) λntab λxval
-  ((GenIds xtyp ntab) λntab λxtyp
+(Finalize (Ann xval xtyp) ntab) =
+  ((Finalize xval ntab) λntab λxval
+  ((Finalize xtyp ntab) λntab λxtyp
   λt (t ntab (Ann xval xtyp))))
-(GenIds (Let name expr body) ntab) =
-  ((GenIds expr ntab) λntab λexpr
-  ((GenIds body ntab) λntab λbody
+(Finalize (Let name expr body) ntab) =
+  ((Finalize expr ntab) λntab λexpr
+  ((Finalize body ntab) λntab λbody
   λt (t ntab (Let name expr body))))
-(GenIds (All name type body) ntab) =
-  ((GenIds type ntab) λntab λtype
-  ((GenIds body ntab) λntab λbody
+(Finalize (All name type body) ntab) =
+  ((Finalize type ntab) λntab λtype
+  ((Finalize body ntab) λntab λbody
   λt (t ntab (All name type body))))
-(GenIds (Lam name body) ntab) =
-  ((GenIds body ntab) λntab λbody
+(Finalize (Lam name body) ntab) =
+  ((Finalize body ntab) λntab λbody
   λt (t ntab (Lam name body)))
-(GenIds (App func argm) ntab) =
-  ((GenIds func ntab) λntab λfunc
-  ((GenIds argm ntab) λntab λargm
+(Finalize (App func argm) ntab) =
+  ((Finalize func ntab) λntab λfunc
+  ((Finalize argm ntab) λntab λargm
   λt (t ntab (App func argm))))
-(GenIds (Ctr name args) (NameTable n2i i2n)) =
+(Finalize (Ctr name args) (NameTable n2i i2n)) =
   let hash = (StrHash name)
   (PairGet (Get n2i hash) λn2i λgot
-  (GenIds.Got got name hash args (NameTable n2i i2n)))
-(GenIds.Got None name hash args (NameTable n2i (Array size tree))) =
+  (Finalize.Got got name hash args (NameTable n2i i2n)))
+(Finalize.Got None name hash args (NameTable n2i (Array size tree))) =
   let n2i = (Set n2i hash size)
   let i2n = (Array.Push (Array size tree) name)
   let ctr = size
   let num = (+ size 1)
-  ((GenIds.Many args (NameTable n2i i2n)) λntab λargs
-  λt (t ntab (Ctr ctr args)))
-(GenIds.Got (Some ctid) name hash args ntab) =
-  ((GenIds.Many args ntab) λntab λargs
-  λt (t ntab (Ctr ctid args)))
-(GenIds.Many Nil ntab) =
+  ((Finalize.Many args (NameTable n2i i2n)) λntab λargs
+  λt (t ntab (Ctr.Make ctr args)))
+(Finalize.Got (Some ctid) name hash args ntab) =
+  ((Finalize.Many args ntab) λntab λargs
+  λt (t ntab (Ctr.Make ctid args)))
+(Finalize.Many Nil ntab) =
   λt (t ntab Nil)
-(GenIds.Many (Cons head tail) ntab) =
-  ((GenIds      head ntab) λntab λhead
-  ((GenIds.Many tail ntab) λntab λtail
+(Finalize.Many (Cons head tail) ntab) =
+  ((Finalize      head ntab) λntab λhead
+  ((Finalize.Many tail ntab) λntab λtail
   λt (t ntab (Cons head tail))))
+
+// TODO: missing arities, up to 16
+(Ctr.Make name Nil)                                     = (Ct0 name)
+(Ctr.Make name (Cons a Nil))                            = (Ct1 name a)
+(Ctr.Make name (Cons a (Cons b Nil)))                   = (Ct2 name a b)
+(Ctr.Make name (Cons a (Cons b (Cons c Nil))))          = (Ct3 name a b c)
+(Ctr.Make name (Cons a (Cons b (Cons c (Cons d Nil))))) = (Ct4 name a b c d)
+
+// (Ctr.GetId Term) : U32
+(Ctr.GetId (Ct0 ctid))         = ctid
+(Ctr.GetId (Ct1 ctid a))       = ctid
+(Ctr.GetId (Ct2 ctid a b))     = ctid
+(Ctr.GetId (Ct3 ctid a b c))   = ctid
+(Ctr.GetId (Ct4 ctid a b c d)) = ctid
+(Ctr.GetId term)               = 0
+
+// Annotates the usage count of each variable in a lhs-pattern.
+// (Ctr.CacheUses Term Term) : Term
+(Ctr.CacheUses (Var name)         rhs) = (Var name (Uses name rhs))
+(Ctr.CacheUses (Ct0 ctid)         rhs) = (Ct0 ctid)
+(Ctr.CacheUses (Ct1 ctid a)       rhs) = (Ct1 ctid (Ctr.CacheUses a rhs))
+(Ctr.CacheUses (Ct2 ctid a b)     rhs) = (Ct2 ctid (Ctr.CacheUses a rhs) (Ctr.CacheUses b rhs))
+(Ctr.CacheUses (Ct3 ctid a b c)   rhs) = (Ct3 ctid (Ctr.CacheUses a rhs) (Ctr.CacheUses b rhs) (Ctr.CacheUses c rhs))
+(Ctr.CacheUses (Ct4 ctid a b c d) rhs) = (Ct4 ctid (Ctr.CacheUses a rhs) (Ctr.CacheUses b rhs) (Ctr.CacheUses c rhs) (Ctr.CacheUses d rhs))
+
 
 // File
 // ----
@@ -616,30 +641,25 @@
 (FileEmpty 0) = Array.Empty
 (FileEmpty n) = (Array.Push (FileEmpty (- n 1)) EntryEmpty)
 
+// (FileMake NameTable (List Decl)) : File
 (FileMake (NameTable n2i (Array i2n.size i2n.tree)) Nil) = 
   λt (t (NameTable n2i (Array i2n.size i2n.tree)) (FileEmpty i2n.size))
 (FileMake (NameTable n2i i2n) (Cons (DefType lhs rhs) decls)) =
   let ntab = (NameTable n2i i2n)
-  (PairGet (GenIds lhs ntab) λntab λlhs
-  (PairGet (GenIds rhs ntab) λntab λrhs
+  (PairGet (Finalize lhs ntab) λntab λlhs
+  (PairGet (Finalize rhs ntab) λntab λrhs
   ((FileMake ntab decls)     λntab λfile
-  let ctid = (GetCtrId lhs)
+  let ctid = (Ctr.GetId lhs)
   let func = λentry (EntrySetType entry (DefType lhs rhs))
   λt (t ntab (Array.Mut file ctid func)))))
 (FileMake (NameTable n2i i2n) (Cons (DefRule lhs rhs) decls)) =
   let ntab = (NameTable n2i i2n)
-  ((GenIds lhs ntab)     λntab λlhs
-  ((GenIds rhs ntab)     λntab λrhs
+  ((Finalize lhs ntab)     λntab λlhs
+  ((Finalize rhs ntab)     λntab λrhs
   ((FileMake ntab decls) λntab λfile
-  let ctid = (GetCtrId lhs)
-  let func = λentry (EntryAddRule entry (DefRule (CacheUses lhs rhs) rhs))
+  let ctid = (Ctr.GetId lhs)
+  let func = λentry (EntryAddRule entry (DefRule (Ctr.CacheUses lhs rhs) rhs))
   λt (t ntab (Array.Mut file ctid func)))))
-
-(CacheUses (Var name)      rhs) = (Var name (Uses name rhs))
-(CacheUses (Ctr ctid vars) rhs) = (Ctr ctid (CacheUsesMany vars rhs))
-
-(CacheUsesMany Nil         rhs) = Nil
-(CacheUsesMany (Cons x xs) rhs) = (Cons (CacheUses x rhs) (CacheUsesMany xs rhs))
 
 // Stringifying
 // ------------
@@ -692,19 +712,51 @@
       ((ShowGo argm)
       ((ShowGoStr ")")
       x)))))
-  (ShowGo (Ctr ctid args)) =
+  (ShowGo (Ct0 ctid)) =
     λx((ShowGoStr "(")
-      ((ShowGoStr (ShowU32 ctid)) // todo: use nametable
-      ((ShowGoMany args)
+      ((ShowGoStr (ShowU32 ctid))
       ((ShowGoStr ")")
-      x))))
-  (ShowGoMany Nil) =
-    λx x
-  (ShowGoMany (Cons t ts)) =
-    λx((ShowGoStr " ")
-      ((ShowGo t)
-      ((ShowGoMany ts)
       x)))
+  (ShowGo (Ct1 ctid a)) =
+    λx((ShowGoStr "(")
+      ((ShowGoStr (ShowU32 ctid))
+      ((ShowGoStr " ")
+      ((ShowGo a)
+      ((ShowGoStr ")")
+      x)))))
+  (ShowGo (Ct2 ctid a b)) =
+    λx((ShowGoStr "(")
+      ((ShowGoStr (ShowU32 ctid))
+      ((ShowGoStr " ")
+      ((ShowGo a)
+      ((ShowGoStr " ")
+      ((ShowGo b)
+      ((ShowGoStr ")")
+      x)))))))
+  (ShowGo (Ct3 ctid a b c)) =
+    λx((ShowGoStr "(")
+      ((ShowGoStr (ShowU32 ctid))
+      ((ShowGoStr " ")
+      ((ShowGo a)
+      ((ShowGoStr " ")
+      ((ShowGo b)
+      ((ShowGoStr " ")
+      ((ShowGo c)
+      ((ShowGoStr ")")
+      x)))))))))
+  (ShowGo (Ct4 ctid a b c d)) =
+    λx((ShowGoStr "(")
+      ((ShowGoStr (ShowU32 ctid))
+      ((ShowGoStr " ")
+      ((ShowGo a)
+      ((ShowGoStr " ")
+      ((ShowGo b)
+      ((ShowGoStr " ")
+      ((ShowGo c)
+      ((ShowGoStr " ")
+      ((ShowGo d)
+      ((ShowGoStr ")")
+      x)))))))))))
   (ShowGoStr xs) =
     λx(StrConcat xs x)
 
@@ -753,13 +805,16 @@
 (Subst nm val (All name type body)) = (All name (Subst nm val type) (SubstBody nm val name body))
 (Subst nm val (Lam name body))      = (Lam name (SubstBody nm val name body))
 (Subst nm val (App func argm))      = (App (Subst nm val func) (Subst nm val argm))
-(Subst nm val (Ctr ctid args))      = (Ctr ctid (Map args λx(Subst nm val x)))
+(Subst nm val (Ct0 ctid))           = (Ct0 ctid)
+(Subst nm val (Ct1 ctid a))         = (Ct1 ctid (Subst nm val a))
+(Subst nm val (Ct2 ctid a b))       = (Ct2 ctid (Subst nm val a) (Subst nm val b))
+(Subst nm val (Ct3 ctid a b c))     = (Ct3 ctid (Subst nm val a) (Subst nm val b) (Subst nm val c))
+(Subst nm val (Ct4 ctid a b c d))   = (Ct4 ctid (Subst nm val a) (Subst nm val b) (Subst nm val c) (Subst nm val d))
 
 // (SubstBody String Term String Term) : Term
 (SubstBody nm val name body) = (SubstBodyGo (StrEqual nm name) nm val body)
   (SubstBodyGo 0 nm val body) = (Subst nm val body)
   (SubstBodyGo 1 nm val body) = body
-
 
 
 // Evaluation
@@ -775,9 +830,11 @@
 (Uses nm (All name type body)) = (+ (Uses nm type) (UsesShadow (StrEqual nm name) nm body))
 (Uses nm (Lam name body))      = (UsesShadow (StrEqual nm name) nm body)
 (Uses nm (App func argm))      = (+ (Uses nm func) (Uses nm argm))
-(Uses nm (Ctr ctid args))      = (UsesMany nm args)
-  (UsesMany nm Nil)            = 0
-  (UsesMany nm (Cons x xs))    = (+ (Uses nm x) (UsesMany nm xs))
+(Uses nm (Ct0 ctid))           = 0
+(Uses nm (Ct1 ctid a))         = (Uses nm a)
+(Uses nm (Ct2 ctid a b))       = (+ (Uses nm a) (Uses nm b))
+(Uses nm (Ct3 ctid a b c))     = (+ (Uses nm a) (+ (Uses nm b) (Uses nm c)))
+(Uses nm (Ct4 ctid a b c d))   = (+ (+ (Uses nm a) (Uses nm b)) (+ (Uses nm c) (Uses nm d)))
 (UsesShadow 0 nm body)         = (Uses nm body)
 (UsesShadow 1 nm body)         = 0
 
@@ -798,62 +855,131 @@
     (HighFind name file (Cons (Pair var val) vars)) = (HighFound (StrEqual name var) name var val file vars)
       (HighFound 1 name var val file vars) = (Triple file vars val)
       (HighFound 0 name var val file vars) = (TripleGet (HighFind name file vars) λfile λvars λgot (Triple file (Cons (Pair var val) vars) got))
+
   (HighGo (Ann xval xtyp) file vars) =
     (HighGo xval file vars)
+
   (HighGo Typ file vars) =
     (Triple file vars HTyp)
+
   (HighGo (All name type body) file vars) =
     (TripleGet (HighGo type file vars) λfile λvars λtype
     (TripleGet (HighGo body file (Clone (Uses name body) name $x vars)) λfile λvars λbody
     (Triple file vars (HAll type λ$x body))))
+
   (HighGo (Let name expr body) file vars) =
     (TripleGet (HighGo expr file vars) λfile λvars λexpr
     (TripleGet (HighGo body file (Clone (Uses name body) name expr vars)) λfile λvars λbody
     (Triple file vars body)))
+
   (HighGo (Lam name body) file vars) =
     (TripleGet (HighGo body file (Clone (Uses name body) name $x vars)) λfile λvars λbody
     (Triple file vars (HLam λ$x body)))
+
   (HighGo (App func argm) file vars) =
     (TripleGet (HighGo func file vars) λfile λvars λfunc
     (TripleGet (HighGo argm file vars) λfile λvars λargm
     (Triple file vars (HApply func argm))))
-  (HighGo (Ctr ctid args) file vars) =
-    (TripleGet (HighGoMany args file vars) λfile λvars λargs
-      (PairGet (Array.Got file ctid)       λfile λentry
-      (HighGoRules entry ctid args file vars)))
-    (HighGoRules (Some (NewEntry type rules)) ctid args file vars) = (HRules rules (HCtr ctid args) file vars)
-    (HighGoRules None                         ctid args file vars) = (Triple file vars (HCtr ctid args))
+
+  (HighGo (Ct0 ctid) file vars) =
+
+    (PairGet (Array.Got file ctid) λfile λentry
+    (HighGo.Ct0 entry ctid file vars))
+
+    (HighGo.Ct0 None                         ctid file vars) = (Triple file vars (HCt0 ctid))
+    (HighGo.Ct0 (Some (NewEntry type rules)) ctid file vars) = (HFindMatchingRule rules (HCt0 ctid) file vars)
+
+  (HighGo (Ct1 ctid a) file vars) =
+    (PairGet (Array.Got file ctid) λfile λentry
+    (TripleGet (HighGo a file vars) λfile λvars λa
+    (HighGo.Ct1 entry ctid a file vars)))
+
+    (HighGo.Ct1 None                         ctid a file vars) = (Triple file vars (HCt1 ctid a))
+    (HighGo.Ct1 (Some (NewEntry type rules)) ctid a file vars) = (HFindMatchingRule rules (HCt1 ctid a) file vars)
+
+  (HighGo (Ct2 ctid a b) file vars) =
+    (PairGet (Array.Got file ctid) λfile λentry
+    (TripleGet (HighGo a file vars) λfile λvars λa
+    (TripleGet (HighGo b file vars) λfile λvars λb
+    (HighGo.Ct2 entry ctid a b file vars))))
+
+    (HighGo.Ct2 None                         ctid a b file vars) = (Triple file vars (HCt2 ctid a b))
+    (HighGo.Ct2 (Some (NewEntry type rules)) ctid a b file vars) = (HFindMatchingRule rules (HCt2 ctid a b) file vars)
+
+  (HighGo (Ct3 ctid a b c) file vars) =
+    (PairGet (Array.Got file ctid) λfile λentry
+    (TripleGet (HighGo a file vars) λfile λvars λa
+    (TripleGet (HighGo b file vars) λfile λvars λb
+    (TripleGet (HighGo c file vars) λfile λvars λc
+    (HighGo.Ct3 entry ctid a b c file vars)))))
+
+    (HighGo.Ct3 None                         ctid a b c file vars) = (Triple file vars (HCt3 ctid a b c))
+    (HighGo.Ct3 (Some (NewEntry type rules)) ctid a b c file vars) = (HFindMatchingRule rules (HCt3 ctid a b c) file vars)
+
+  (HighGo (Ct4 ctid a b c d) file vars) =
+    (PairGet (Array.Got file ctid) λfile λentry
+    (TripleGet (HighGo a file vars) λfile λvars λa
+    (TripleGet (HighGo b file vars) λfile λvars λb
+    (TripleGet (HighGo c file vars) λfile λvars λc
+    (TripleGet (HighGo d file vars) λfile λvars λd
+    (HighGo.Ct4 entry ctid a b c d file vars))))))
+
+    (HighGo.Ct4 None                         ctid a b c d file vars) = (Triple file vars (HCt4 ctid a b c d))
+    (HighGo.Ct4 (Some (NewEntry type rules)) ctid a b c d file vars) = (HFindMatchingRule rules (HCt4 ctid a b c d) file vars)
+
   (HighGo (Met hash) file vars) =
     (Triple file vars (HMet hash))
 
-  (HighGoMany Nil file vars) =
-    (Triple file vars Nil)
-  (HighGoMany (Cons x xs) file vars) =
-    (TripleGet (HighGo     x  file vars) λfile λvars λhead
-    (TripleGet (HighGoMany xs file vars) λfile λvars λtail
-    (Triple file vars (Cons head tail))))
-
 // TODO: perhaps linearize term?
-// (HRules (List Rule) HTerm File Vars) : HTerm
-(HRules Nil                            term file vars) = (Triple file vars term)
-(HRules (Cons (DefRule lhs rhs) rules) term file vars) = (HRulesMatched (HMatchGo lhs term) rhs rules term file vars)
-  (HRulesMatched None        rhs rules term file vars) = (HRules rules term file vars)
-  (HRulesMatched (Some subs) rhs rules term file vars) = (HighGo rhs file (subs vars))
-
-// (Match Term Term) : (Maybe (List (Pair String HTerm)))
-(HMatch a b rhs) = (MaybeMap (HMatchGo a b) λx(x Nil))
-
-  (HMatchGo (Ctr a_ctid a_args) (HCtr b_ctid b_args)) = (If (IsOne (== a_ctid b_ctid)) (HMatchGoMany a_args b_args) None)
-  (HMatchGo (Var a_name uses)   b)                    = (Some λx(Clone uses a_name b x))
-  (HMatchGo a                   b)                    = None
-
-  (HMatchGoMany Nil Nil                ) = (Some λx x)
-  (HMatchGoMany Nil         (Cons b bs)) = None
-  (HMatchGoMany (Cons a ab) Nil        ) = None
-  (HMatchGoMany (Cons a as) (Cons b bs)) =
-    (Perhaps (HMatchGo     a  b ) λhead_subs
-    (Perhaps (HMatchGoMany as bs) λtail_subs  
-    (Some λx (head_subs (tail_subs x)))))
+// (HFindMatchingRule (List Rule) HTerm File Vars) : HTerm
+(HFindMatchingRule Nil                            term file vars) = (Triple file vars term)
+(HFindMatchingRule (Cons (DefRule lhs rhs) rules) term file vars) = (HFindMatchingRule.Found (HMatch.Go lhs term) rhs rules term file vars)
+  (HFindMatchingRule.Found None        rhs rules term file vars) = (HFindMatchingRule rules term file vars)
+  (HFindMatchingRule.Found (Some subs) rhs rules term file vars) = (HighGo rhs file (subs vars))
+
+// High-Order pattern-matching
+// (Match Term HTerm) : (Maybe (List (Pair String HTerm)))
+(HMatch x y) = (MaybeMap (HMatch.Go x y) λz(z Nil))
+
+  (HMatch.Go (Ct0 x.ctid) (HCt0 y.ctid)) = (HMatch.Go.Ct0 (== x.ctid y.ctid))
+    (HMatch.Go.Ct0 0) = None
+    (HMatch.Go.Ct0 1) =
+      (Some λz(z))
+
+  (HMatch.Go (Ct1 x.ctid x.a) (HCt1 y.ctid y.a)) = (HMatch.Go.Ct1 (== x.ctid y.ctid) x.a y.a)
+    (HMatch.Go.Ct1 0 x.a y.a) = None
+    (HMatch.Go.Ct1 1 x.a y.a) =
+      (Perhaps (HMatch.Go x.a y.a) λas
+      (Some λz(as z)))
+
+  (HMatch.Go (Ct2 x.ctid x.a x.b) (HCt2 y.ctid y.a y.b)) = (HMatch.Go.Ct2 (== x.ctid y.ctid) x.a x.b y.a y.b)
+    (HMatch.Go.Ct2 0 x.a x.b y.a y.b) = None
+    (HMatch.Go.Ct2 1 x.a x.b y.a y.b) =
+      (Perhaps (HMatch.Go x.a y.a) λas
+      (Perhaps (HMatch.Go x.b y.b) λbs
+      (Some λz(as (bs z)))))
+
+  (HMatch.Go (Ct3 x.ctid x.a x.b x.c) (HCt3 y.ctid y.a y.b y.c)) = (HMatch.Go.Ct3 (== x.ctid y.ctid) x.a x.b x.c y.a y.b y.c)
+    (HMatch.Go.Ct3 0 x.a x.b x.c y.a y.b y.c) = None
+    (HMatch.Go.Ct3 1 x.a x.b x.c y.a y.b y.c) =
+      (Perhaps (HMatch.Go x.a y.a) λas
+      (Perhaps (HMatch.Go x.b y.b) λbs
+      (Perhaps (HMatch.Go x.c y.c) λcs
+      (Some λz(as (bs (cs z)))))))
+
+  (HMatch.Go (Ct4 x.ctid x.a x.b x.c x.d) (HCt4 y.ctid y.a y.b y.c y.d)) = (HMatch.Go.Ct4 (== x.ctid y.ctid) x.a x.b x.c x.d y.a y.b y.c y.d)
+    (HMatch.Go.Ct4 0 x.a x.b x.c x.d y.a y.b y.c y.d) = None
+    (HMatch.Go.Ct4 1 x.a x.b x.c x.d y.a y.b y.c y.d) =
+      (Perhaps (HMatch.Go x.a y.a) λas
+      (Perhaps (HMatch.Go x.b y.b) λbs
+      (Perhaps (HMatch.Go x.c y.c) λcs
+      (Perhaps (HMatch.Go x.d y.d) λds
+      (Some λz(as (bs (cs (ds z)))))))))
+
+  (HMatch.Go (Var a_name uses) b) =
+    (Some λz(Clone uses a_name b z))
+
+  (HMatch.Go a b) = None
 
 // High-order application
 (HApply (HLam fbody) argm) = (fbody argm)
@@ -864,30 +990,54 @@
 
   (LowGo (HVar name) depth) =
     (Var name)
+
   (LowGo (HMet hash) depth) =
     (Met hash)
+
   (LowGo HTyp depth) =
     Typ
+
   (LowGo (HAll type body) depth) =
     let name = (StrCons (+ 97 depth) StrNil)
     let type = (LowGo type depth)
     let body = (LowGo (body (HVar name)) (+ depth 1))
     (All name type body)
+
   (LowGo (HLam body) depth) =
     let name = (StrCons (+ 97 depth) StrNil)
     let type = Typ
     let body = (LowGo (body (HVar name)) (+ depth 1))
     (Lam name body)
+
   (LowGo (HApp func argm) depth) =
     let func = (LowGo func depth)
     let argm = (LowGo argm depth)
     (App func argm)
-  (LowGo (HCtr ctid args) depth) =
-    let args = (LowGoMany args depth)
-    (Ctr ctid args)
-
-  (LowGoMany Nil         depth) = Nil
-  (LowGoMany (Cons x xs) depth) = (Cons (LowGo x depth) (LowGoMany xs depth))
+
+  (LowGo (HCt0 ctid) depth) =
+    (Ct0 ctid)
+
+  (LowGo (HCt1 ctid a) depth) =
+    let a = (LowGo a depth)
+    (Ct1 ctid a)
+
+  (LowGo (HCt2 ctid a b) depth) =
+    let a = (LowGo a depth)
+    let b = (LowGo b depth)
+    (Ct2 ctid a b)
+
+  (LowGo (HCt3 ctid a b c) depth) =
+    let a = (LowGo a depth)
+    let b = (LowGo b depth)
+    let c = (LowGo c depth)
+    (Ct3 ctid a b c)
+
+  (LowGo (HCt4 ctid a b c d) depth) =
+    let a = (LowGo a depth)
+    let b = (LowGo b depth)
+    let c = (LowGo c depth)
+    let d = (LowGo d depth)
+    (Ct4 ctid a b c d)
 
 // Normalizes a term
 (Normal file term) = (Low (High file term))
@@ -909,6 +1059,7 @@
 
 // (InferGo File Term Ctx) : (Result (Pair Subst Term))
 (Infer file term) = (InferUnify (InferGo file term Nil Nil))
+
   (InferUnify (Err err))    = (Err err)
   (InferUnify (Ok eqs typ)) = (InferFinish (Unify eqs Empty) typ)
 
@@ -921,24 +1072,31 @@
     (InferGoFind name (Cons (Pair var typ) ctx) eqs) = (InferGoFound (StrEqual name var) name typ ctx eqs)
       (InferGoFound 1 name typ ctx eqs) = (Ok eqs typ)
       (InferGoFound 0 name typ ctx eqs) = (InferGoFind name ctx eqs)
+
   (InferGo file (Met hash) ctx eqs) =
     (Ok eqs HTyp)
+
   (InferGo file Typ ctx eqs) =
     (Ok eqs HTyp)
+
   (InferGo file (Ann xval xtyp) ctx eqs) =
     let htyp = (High file xtyp)
     (Chain (CheckGo file xtyp HTyp ctx eqs) λeqs λok
     (Chain (CheckGo file xval htyp ctx eqs) λeqs λok
     (Ok eqs htyp)))
+
   (InferGo file (All name type body) ctx eqs) =
     (Chain (CheckGo file type HTyp ctx eqs) λeqs λok
     (Chain (CheckGo file body HTyp (Cons (Pair name (High file type)) ctx) eqs) λeqs λok
     (Ok eqs HTyp)))
+
   (InferGo file (Let name expr body) ctx eqs) =
     (Chain (InferGo file expr ctx eqs) λeqs λexpr_t
     (InferGo file body (Cons (Pair name expr_t) ctx) eqs))
+
   (InferGo file (Lam name body) ctx eqs) =
     (Err "Can't infer lambda.")
+
   (InferGo file (App func argm) ctx eqs) =
     (Chain (InferGo file func ctx eqs) λeqs λft (InferGoApp file ft argm ctx eqs))
       (InferGoApp file (HAll ftype fbody) argm ctx eqs) =
@@ -946,13 +1104,27 @@
         (Ok eqs (fbody (High file argm))))
       (InferGoApp file other argm ctx eqs) =
         (Err ["Non-function application.", other, argm, ctx])
-  (InferGo file (Ctr ctid args) ctx eqs) =
+
+  (InferGo file (Ct0 ctid) ctx eqs) =
+    (Ok eqs HTyp)
+
+  (InferGo file (Ct1 ctid a) ctx eqs) =
+    (Ok eqs HTyp)
+
+  (InferGo file (Ct2 ctid a b) ctx eqs) =
+    (Ok eqs HTyp)
+
+  (InferGo file (Ct3 ctid a b c) ctx eqs) =
+    (Ok eqs HTyp)
+
+  (InferGo file (Ct4 ctid a b c d) ctx eqs) =
     (Ok eqs HTyp)
       
   // (CheckGo Term Term Ctx) : (Result Unit)
   (CheckGo file (Lam name body) (HAll t_type t_body) ctx eqs) = 
     (Chain (CheckGo file body (t_body (HVar name)) (Cons (Pair name t_type) ctx) eqs) λeqs λres
     (Ok eqs res))
+
   (CheckGo file term type ctx eqs) =
     (Chain (InferGo file term ctx eqs) λeqs λterm_t
     (Ok (Cons (Pair type term_t) eqs) Unit))
@@ -1130,8 +1302,6 @@
 
 (Main n) =
   let code = "
-    (Not (True))  = (False)
-    (Not (False)) = (True)
     (Main) = (Not (Not (Not (True))))
   "
   let code = "
@@ -1154,13 +1324,13 @@
 
     (Main) = (Foo (S (S (S (S (S (S (S (S (S (S (Z))))))))))))
   "
+
   ((ReadFile code) λntab λfile
   let term = (ReadTerm ntab "(Main)")
   let term = (High file term)
   let term = (Low term)
   let term = (Show term)
-<<<<<<< HEAD
   term)
-=======
-  term
->>>>>>> 5ce9857d
+
+//
+//8589622 / 23521