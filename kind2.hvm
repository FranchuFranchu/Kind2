// #############################################################################
// # Prelude                                                                   #
// #############################################################################



// U32
// ===

// (If U32 a a) : a
(IsOne 0) = False
(IsOne 1) = True



// Bool
// ====

(If False t f) = f
(If True  t f) = t



// Pair
// ====

// (PairGet (Pair a b) (∀a ∀b c)) : c
(PairGet (Pair x y) fn) = (fn x y)



// Pair
// ====

// (TripleGet (Triple a b c) (∀a ∀b λc d)) : d
(TripleGet (Triple x y z) fn) = (fn x y z)



// Maybe
// =====

// (Default (Maybe a) a) : a
(Default None     y) = y
(Default (Some x) y) = x

(ToMaybe 0 x) = None
(ToMaybe 1 x) = (Some x)

// (Perhaps (Maybe a) (∀a (Maybe b))) : (Maybe b)
(Perhaps None     b) = None
(Perhaps (Some a) b) = (b a)

// (MaybeMap (Maybe a) (∀a b)) : (Maybe b)
(MaybeMap (Some a) f) = (Some (f a))
(MaybeMap None     f) = None



// List
// ====

// (Find (∀a (Maybe b)) (List a)) : (Maybe b)
(Find cond Nil)             = None
(Find cond (Cons x xs))     = (FindGo (cond x) cond xs)
  (FindGo None     cond xs) = (Find cond xs)
  (FindGo (Some x) cond xs) = (Some x)

// (ListMap (List a) (∀a b)) : (List b)
(ListMap Nil         f) = Nil
(ListMap (Cons x xs) f) = (Cons (f x) (ListMap xs f))

// Concatenates two lists
// (Concat a:(List a) b:(List a)) : (List a)
(Concat Nil         ys) = ys
(Concat (Cons x xs) ys) = (Cons x (Concat xs ys))


// String
// ======

// The new line string: "\n"
// NewLine : String
NewLine = (StrCons 10 StrNil)

// Returns true if a string is empty
// (StrIsEmpty String) : Bool
(StrIsEmpty StrNil)         = True
(StrIsEmpty (StrCons x xs)) = False

// Concatenates two strings
// (StrConcat a:String b:String) : String
(StrConcat StrNil         ys) = ys
(StrConcat (StrCons x xs) ys) = (StrCons x (StrConcat xs ys))

// Concatenates a list of strings
// (StrFlatten a:(List String)) : String
(StrFlatten Nil)         = StrNil
(StrFlatten (Cons x xs)) = (StrConcat x (StrFlatten xs))

// Returns true if two strings are equal
// (StrEqual (List String) (List String)) : U32
(StrEqual StrNil         StrNil)         = 1
(StrEqual (StrCons x xs) (StrCons y ys)) = (& (== x y) (StrEqual xs ys))
(StrEqual xs             ys)             = 0

// Todo: improve this
// (StrHash String) : String
(StrHash str) = (StrHashGo str 0)
  (StrHashGo StrNil         hash) = hash
  (StrHashGo (StrCons x xs) hash) = (StrHashGo xs (+ (- (<< hash 5) hash) x))

// StrJoin
(StrJoin Nil          sep) = ""
(StrJoin (Cons x Nil) sep) = x
(StrJoin (Cons x xs)  sep) = (StrFlatten [x sep (StrJoin xs sep)])



// Map
// ===

//type U32Map <A: Type> {
  //empty
  //value(val: A),
  //branch(lft: U32Map<A>, rgt: U32Map<A>),
//}

// (Get (Tree a) U32) : (Pair Tree (Maybe a))
(Get tree key) = (GetGo 32 tree key (λx x))
  (GetGo n Empty            key self) = (Pair (self Empty) None)
  (GetGo n (Entry val)      key self) = (Pair (self (Entry val)) (Some val))
  (GetGo n (Nodes lft rgt)  key self) = (GetGoNodes (& (>> key (- n 1)) 1) (- n 1) key lft rgt self)
    (GetGoNodes 0 n key lft rgt self) = (GetGo n lft key λx(self (Nodes x rgt)))
    (GetGoNodes 1 n key lft rgt self) = (GetGo n rgt key λx(self (Nodes lft x)))

(Del tree key) = (DelGo 32 tree key)
  (DelGo n (Nodes lft rgt) key)  = (DelGoNodes (& (>> key (- n 1)) 1) (- n 1) lft rgt key)
    (DelGoNodes 0 n lft rgt key) = (Nodes (DelGo n lft key) rgt)
    (DelGoNodes 1 n lft rgt key) = (Nodes lft (DelGo n rgt key))
  (DelGo n tree key)             = Empty

(Set tree key val) = (SetGo 32 tree key val)
  (SetGo 0 tree             key val) = (Entry val)
  (SetGo n Empty            key val) = (SetGoEmpty (& (>> key (- n 1)) 1) (- n 1) key val)
    (SetGoEmpty 0 n key         val) = (Nodes (SetGo n Empty key val) Empty)
    (SetGoEmpty 1 n key         val) = (Nodes Empty (SetGo n Empty key val))
  (SetGo n (Nodes lft rgt)  key val) = (SetGoNodes (& (>> key (- n 1)) 1) (- n 1) key lft rgt val)
    (SetGoNodes 0 n key lft rgt val) = (Nodes (SetGo n lft key val) rgt)
    (SetGoNodes 1 n key lft rgt val) = (Nodes lft (SetGo n rgt key val))

(Mut tree key fun) = (MutGo 32 tree key fun)
  (MutGo 0 (Entry x)        key fun) = (Entry (fun x))
  (MutGo 0 tree             key fun) = tree
  (MutGo n Empty            key fun) = (MutGoEmpty (& (>> key (- n 1)) 1) (- n 1) key fun)
    (MutGoEmpty 0 n key         fun) = (Nodes (MutGo n Empty key fun) Empty)
    (MutGoEmpty 1 n key         fun) = (Nodes Empty (MutGo n Empty key fun))
  (MutGo n (Nodes lft rgt)  key fun) = (MutGoNodes (& (>> key (- n 1)) 1) (- n 1) key lft rgt fun)
    (MutGoNodes 0 n key lft rgt fun) = (Nodes (MutGo n lft key fun) rgt)
    (MutGoNodes 1 n key lft rgt fun) = (Nodes lft (MutGo n rgt key fun))

(IniMut tree key ini fun) = (IniMutGo 32 tree key ini fun)
  (IniMutGo 0 (Entry x)        key ini fun) = (Entry (fun x))
  (IniMutGo 0 tree             key ini fun) = (Entry (fun ini))
  (IniMutGo n Empty            key ini fun) = (IniMutGoEmpty (& (>> key (- n 1)) 1) (- n 1) key ini fun)
    (IniMutGoEmpty 0 n key         ini fun) = (Nodes (IniMutGo n Empty key ini fun) Empty)
    (IniMutGoEmpty 1 n key         ini fun) = (Nodes Empty (IniMutGo n Empty key ini fun))
  (IniMutGo n (Nodes lft rgt)  key ini fun) = (IniMutGoNodes (& (>> key (- n 1)) 1) (- n 1) key lft rgt ini fun)
    (IniMutGoNodes 0 n key lft rgt ini fun) = (Nodes (IniMutGo n lft key ini fun) rgt)
    (IniMutGoNodes 1 n key lft rgt ini fun) = (Nodes lft (IniMutGo n rgt key ini fun))

(ListToMap list) = (ListToMapGo list Empty)
  (ListToMapGo (Cons (Pair key val) xs) map) = (ListToMapGo xs (Set map key val))
  (ListToMapGo Nil                      map) = map

(MapToList val) = ((MapToListGo val 0) Nil)
  (MapToListGo Empty           key) = λx x
  (MapToListGo (Entry val)     key) = λx (Cons (Pair key val) x)
  (MapToListGo (Nodes lft rgt) key) = λx ((MapToListGo lft (* key 2)) ((MapToListGo rgt (+ (* key 2) 1)) x))



// #############################################################################
// # Parser Combinators                                                        #
// #############################################################################



// Parser
// ======

// Code : Type
// Code = String

// Answer : Type -> Type
// Answer A = Parsed Code A | Failed String

// Parser : Type -> Type
// Parser A = Code -> Answer A

// (IsNameChar Char) : U32
(IsNameChar chr) =
  let is_letter = (| (& (<= 'a' chr) (<= chr 'z')) (& (<= 'A' chr) (<= chr 'Z')))
  let is_number = (& (<= '0' chr) (<= chr '9'))
  let is_symbol = (& (== '_' chr) (== '.' chr))
  (| is_letter (| is_number is_symbol))

// (IsUpper Char) : U32
(IsUpper chr) =
  (& (<= 'A' chr) (<= chr 'Z'))

// (IsLower Char) : U32
(IsLower chr) =
  (& (<= 'a' chr) (<= chr 'z'))

// (Bind a_parser:(Parser a) b_parser:(∀a (Parser B))) : (Parser B)
(Bind a_parser b_parser) = λcode (BindGo b_parser (a_parser code))
  (BindGo b_parser (Parsed code a_val)) = (b_parser a_val code)
  (BindGo b_parser (Failed err))        = (Failed err)

// (Done val:a) : (Parser a)
(Done value) = λcode (Parsed code value)

// (IsSpace Char) : U32
(IsSpace chr) = (| (== 10 chr) (== ' ' chr))

// (GetName String) : (Pair code:String name:String)
(GetName)                             = λcode (GetNameGo code)
  (GetNameGo StrNil)                  = (Pair StrNil StrNil)
  (GetNameGo (StrCons head tail))     = (GetName_1 (IsNameChar head) head tail)
    (GetName_1 0 head tail)           = (Pair (StrCons head tail) StrNil)
    (GetName_1 1 head tail)           = (GetName_2 head (GetNameGo tail))
    (GetName_2 head (Pair code name)) = (Pair code (StrCons head name))

// (Matcher text:String) : (Parser Bool)
(Matcher consume text) = λcode (MatcherGo text code consume λx(x))
  (MatcherGo Nil         ys             consume redo) = (Parsed ((If consume λx(x) redo) ys) True)
  (MatcherGo (Cons x xs) StrNil         consume redo) = (Parsed (redo Nil) False)
  (MatcherGo (Cons x xs) (StrCons y ys) consume redo) = (MatcherTest (x y) xs y ys consume redo)
    (MatcherTest 0 xs y ys consume redo) = (Parsed (redo (StrCons y ys)) False)
    (MatcherTest 1 xs y ys consume redo) = (MatcherGo xs ys consume λk(redo (StrCons y k)))

// (TextComparer String) : (∀Char Bool)
(TextComparer StrNil)         = Nil
(TextComparer (StrCons x xs)) = (Cons λc(== x c) (TextComparer xs))

// (PeekCondsHere conds:(∀Char Bool)) : (Parser Bool)
(PeekCondsHere conds) = λcode ((Matcher False conds) code)

//// (PeekConds conds:(∀Char Bool)) : (Parser Bool)
(PeekConds conds) = λcode ((Matcher False conds) (SkipSpaces code))

// (PeekTextHere text:String) : (Parser Bool)
(PeekTextHere text) = λcode ((Matcher False (TextComparer text)) code)

// (PeekText text:String) : (Parser Bool)
(PeekText text) = λcode ((Matcher False (TextComparer text)) (SkipSpaces code))

// (MatchCondsHere conds:(∀Char Bool)) : (Parser Bool)
(MatchCondsHere conds) = λcode ((Matcher True conds) code)

// (MatchConds conds:(∀Char Bool)) : (Parser Bool)
(MatchConds conds) = λcode ((Matcher True conds) (SkipSpaces code))

// (MatchTextHere text:String) : (Parser Bool)
(MatchTextHere text) = λcode ((Matcher True (TextComparer text)) code)

// (MatchText text:String) : (Parser Bool)
(MatchText text) = λcode ((Matcher True (TextComparer text)) (SkipSpaces code))

// (TestChar cond:(∀Char Bool)) : (Parser Bool)
(TestChar cond) = λcode ((TestCharHere cond) (SkipSpaces code))

// (ParseTextHere text:String) : (Parser Unit)
(ParseTextHere text)      = (Bind (MatchTextHere text) λgot(ParseTextHereGot got))
  (ParseTextHereGot False) = λcode (Failed "Syntax error.") // TODO: show expected
  (ParseTextHereGot True)  = (Done Unit)

// (ParseText text:String) : (Parser Unit)
(ParseText text) = λcode ((ParseTextHere text) (SkipSpaces code))

// (SkipSpaces String) : String
(SkipSpaces StrNil)         = StrNil
(SkipSpaces (StrCons x xs)) = (SkipSpacesTest (IsSpace x) x xs)
  (SkipSpacesTest 0 x xs)   = (StrCons x xs)
  (SkipSpacesTest 1 x xs)   = (SkipSpaces xs)

// (ParseNameHere) : (Parser String)
ParseNameHere                        = λcode (ParseNameHere_0 ((GetName) code))
  (ParseNameHere_0 (Pair code name)) = (Parsed code name)

// (ParseName) : (Parser String)
ParseName = λcode ((ParseNameHere) (SkipSpaces code))

// (ParseEnd) : (Parser Bool)
ParseEnd = λcode (ParseEndGo code)
  (ParseEndGo StrNil)         = (Parsed Nil True)
  (ParseEndGo (StrCons x xs)) = (Parsed (StrCons x xs) False)

// Parses until a stop condition is true.
// (ParseUntil parser:(Parser a) stop:(Parser Bool)) : (Parser (List a))
(ParseUntil stop parser) = (Bind stop λs (ParseUntilGo s stop parser))
  (ParseUntilGo False stop parser) =
    (Bind parser                   λhead 
    (Bind (ParseUntil stop parser) λtail 
    (Done (Cons head tail))))
  (ParseUntilGo True stop parser) =
    (Done Nil)

// (Grammar choices:(List (Parser (Maybe a)))) : (Parser a)
(Grammar Nil)                                     = λcode (Failed "Expected...")
(Grammar (Cons choice choices))                   = λcode (Grammar_0 (choice code) choices)
  (Grammar_0 (Failed err)                choices) = (Failed err)
  (Grammar_0 (Parsed code None)          choices) = ((Grammar choices) code)
  (Grammar_0 (Parsed code (Some result)) choices) = (Parsed code result)

// Note: unlike Rust's version, this won't rollback
// (Guard head:(Parser Bool) body:(Parser a)) : (Parser (Maybe a))
(Guard head body) = λcode (Guard_0 (head code) body)
  (Guard_0 (Failed err)          body) = (Failed err)
  (Guard_0 (Parsed code False)   body) = (Parsed code None)
  (Guard_0 (Parsed code True)    body) = ((Bind body λgot(Done (Some got))) code)



// #############################################################################
// # Kind2                                                                     #
// #############################################################################



// Parsing
// =======

// (ParseVar) : (Parser (Maybe Term))
(ParseVar) = (Bind ParseName λname (ParseVar_0 name))
  (ParseVar_0 StrNil        ) = (Done None)
  (ParseVar_0 (StrCons x xs)) = (Done (Some (Var (StrCons x xs))))

// (ParseTyp) : (Parse (Maybe Term))
(ParseTyp) = (Guard (MatchText "Type")
  (Done Typ))

// (ParseAnn) : (Parse (Maybe Term))
(ParseAnn) = (Guard (MatchText "{")
  (Bind ParseTerm       λxval
  (Bind (ParseText ":") λskip
  (Bind ParseTerm       λxtyp
  (Bind (ParseText "}") λskip
  (Done (Ann xval xtyp)))))))

// (ParseDef) : (Parser (Maybe Term))
(ParseDef) = (Guard (MatchText "def ")
  (Bind ParseName   λname
  (Bind (MatchText ":") λanns
  (ParseDefAnn anns name))))
(ParseDefAnn True name) =
  (Bind ParseTerm       λtype
  (Bind (ParseText "=") λskip
  (Bind ParseTerm       λexpr
  (Bind ParseTerm       λbody
  (Done (Subst name (Ann expr type) body))))))
(ParseDefAnn False name) =
  (Bind (ParseText "=") λskip
  (Bind ParseTerm       λexpr
  (Bind ParseTerm       λbody
  (Done (Subst name expr body)))))

// (ParseLet) : (Parser (Maybe Term))
(ParseLet) = (Guard (MatchText "let ")
  (Bind ParseName   λname
  (Bind (MatchText ":") λanns
  (ParseLetAnn anns name))))
(ParseLetAnn True name) =
  (Bind ParseTerm       λtype
  (Bind (ParseText "=") λskip
  (Bind ParseTerm       λexpr
  (Bind ParseTerm       λbody
  (Done (Let name (Ann expr type) body))))))
(ParseLetAnn False name) =
  (Bind (ParseText "=") λskip
  (Bind ParseTerm       λexpr
  (Bind ParseTerm       λbody
  (Done (Let name expr body)))))

// (ParseAll) : (Parse (Maybe Term))
(ParseAll) = (Guard (MatchText "∀")
  (Bind (ParseText "(")  λskip
  (Bind ParseName        λname
  (Bind (ParseText ":")  λskip
  (Bind ParseTerm        λtype
  (Bind (ParseText ")")  λskip
  (Bind ParseTerm        λbody
  (Done (All name type body)))))))))

// (ParseLam) : (Parser (Maybe Term))
(ParseLam) = (Guard (MatchText "λ")
  (Bind ParseName λname
  (Bind ParseTerm λbody
  (Done (Lam name body)))))

// (ParseApp) : (Parser (Maybe Term)) 
(ParseApp) = (Guard (MatchText "(")
  (Bind ParseTerm       λfunc
  (Bind ParseTerm       λargm
  (Bind (ParseText ")") λx
  (Done (App func argm))))))

// (ParseApp) : (Parser (Maybe Term)) 
(ParseCtr) = (Guard (PeekConds [λx(== x '(') λx(IsUpper x)])
  (Bind (ParseText "(")                    λskip
  (Bind ParseName                          λname
  (Bind (ParseUntil (MatchText ")") ParseTerm) λargs
  (Done (Ctr name args))))))

// (ParseMet) : (Parser (Maybe Term))
(ParseMet) = (Guard (MatchText "_")
  (Bind ParseName λname
  (Done (Met (StrHash name)))))

// (ParseTerm) : (Parser Term)
(ParseTerm) = (Grammar [
  ParseDef,
  ParseLet,
  ParseAnn,
  ParseCtr,
  ParseAll,
  ParseLam,
  ParseApp,
  ParseTyp,
  ParseMet,
  ParseVar,
])

// (GetCtrName Term) : String
(GetCtrName (Ctr name args)) = name
(GetCtrName term)            = "?"

// Decl : Type
//   (DefType lhs:Term rhs:Term) : Decl
//   (DefRule lhs:Term rhs:Term) : Decl

// (ParseDecl) : (Parser Decl)
(ParseDecl) =
  (Bind ParseTerm       λlhs
  (Bind (MatchText ":") λtyp
  (ParseDecl_rhs typ lhs)))
(ParseDecl_rhs True lhs) = 
  (Bind ParseTerm λrhs
  (Done (DefType lhs rhs)))
(ParseDecl_rhs False lhs) =
  (Bind (ParseText "=") λskp
  (Bind ParseTerm       λrhs
  (Done (DefRule lhs rhs))))

// (ParseDecls) : (Parser (List Decl))
(ParseDecls) = (ParseUntil
  λcode((ParseEnd) (SkipSpaces code))
  ParseDecl)

// (ReadTerm String) : Term
(ReadTerm code) = (ReadTermGot ((ParseTerm) code))
  (ReadTermGot (Parsed code term)) = term
  (ReadTermGot (Failed err))       = (Var (StrConcat "[ParseError] " err))

// (ReadFile String) : File
(ReadFile code) = (ReadFileGot ((ParseDecls) code))
  (ReadFileGot (Parsed code decls)) = (FileMake decls)
  (ReadFileGot (Failed err))        = (StrConcat "[ParseError] " err) // FIXME ill-typed

// File
// ====

// data Type {
//   lhs: Term
//   rhs: Term
// }

// data Rule {
//   lhs: Term
//   rhs: Term
// }

// data Entry {
//   type: (Pair Term Term)
//   rules: List<Rule>
// }

// type File = U32Map Entry

// EntryEmpty : Entry
EntryEmpty = (NewEntry (Pair (Var "?") (Var "?")) [])

// (EntrySetType entry:Entry new_type:Type) : Entry
(EntrySetType (NewEntry type rules) new_type) = (NewEntry new_type rules)

// (EntrySetType entry:Entry new_rule:Rule) : Entry
(EntryAddRule (NewEntry type rules) new_rule) = (NewEntry type (Cons new_rule rules))

// (FileMake (List Decl)) : File
(FileMake Nil) = 
  Empty
(FileMake (Cons (DefType lhs rhs) decls)) =
  let file = (FileMake decls)
  let name = (GetCtrName lhs)
  let init = EntryEmpty
  let func = λentry (EntrySetType entry (DefType lhs rhs))
  (IniMut file (StrHash name) init func)
(FileMake (Cons (DefRule lhs rhs) decls)) =
  let file = (FileMake decls)
  let name = (GetCtrName lhs)
  let init = EntryEmpty
  let func = λentry (EntryAddRule entry (DefRule (CacheUses lhs rhs) rhs))
  (IniMut file (StrHash name) init func)

(CacheUses (Var name)      rhs) = (Var name (Uses name rhs))
(CacheUses (Ctr name vars) rhs) = (Ctr name (CacheUsesMany vars rhs))

(CacheUsesMany Nil         rhs) = Nil
(CacheUsesMany (Cons x xs) rhs) = (Cons (CacheUses x rhs) (CacheUsesMany xs rhs))

// Stringifying
// ============

// (Show term:Term) : String
(Show term) = ((ShowGo term) "")
  (ShowGo (Var name)) =
    λx((ShowGoStr name)
      x)
  (ShowGo (Met hash)) =
    λx((ShowGoStr "_")
      ((ShowGoStr (ShowU32 hash))
      x))
  (ShowGo (Let name expr body)) =
    λx((ShowGoStr "let ")
      ((ShowGoStr name)
      ((ShowGoStr " = ")
      ((ShowGo expr)
      ((ShowGoStr "; ")
      ((ShowGo body)
      x))))))
  (ShowGo (Ann xval xtyp)) =
    λx((ShowGoStr "{")
      ((ShowGo xval)
      ((ShowGoStr " : ")
      ((ShowGo xtyp)
      ((ShowGoStr "}")
      x)))))
  (ShowGo Typ) =
    λx((ShowGoStr "Type")
      x)
  (ShowGo (All name type body)) =
    λx((ShowGoStr "∀(")
      ((ShowGoStr name)
      ((ShowGoStr ": ")
      ((ShowGo type)
      ((ShowGoStr ") ")
      ((ShowGo body)
      x))))))
  (ShowGo (Lam name body)) =
    λx((ShowGoStr "λ")
      ((ShowGoStr name)
      ((ShowGoStr " ")
      ((ShowGo body)
      x))))
  (ShowGo (App func argm)) =
    λx((ShowGoStr "(")
      ((ShowGo func)
      ((ShowGoStr " ")
      ((ShowGo argm)
      ((ShowGoStr ")")
      x)))))
  (ShowGo (Ctr name args)) =
    λx((ShowGoStr "(")
      ((ShowGoStr name)
      ((ShowGoMany args)
      ((ShowGoStr ")")
      x))))
  (ShowGoMany Nil) =
    λx x
  (ShowGoMany (Cons t ts)) =
    λx((ShowGoStr " ")
      ((ShowGo t)
      ((ShowGoMany ts)
      x)))
  (ShowGoStr xs) =
    λx(StrConcat xs x)

// (ShowU32 U32) : String
(ShowU32 n) = (ShowU32Build n StrNil)
  (ShowU32Build n str) = 
    let next = (StrCons (+ 48 (% n 10)) str)
    ((If (IsOne (< n 10)) λx(x) λx(ShowU32Build (/ n 10) x)) next)

// (ShowEquations (List (Pair HTerm HTerm)) : String
(ShowEquations Nil) = ""
(ShowEquations (Cons (Pair a b) eqs)) =
  (StrFlatten [
    "- "
    (Show (Low a))
    " == "
    (Show (Low b))
    NewLine
    (ShowEquations eqs)
  ])

// (ShowSubst Subst) : String
(ShowSubst Nil) = ""
(ShowSubst (Cons (Pair name value) subst)) =
  (StrFlatten [
    "- "
    (ShowU32 name)
    " <- "
    (Show (Low value))
    NewLine
    (ShowSubst subst)
  ])



// Substitution
// ============

// Used for parse-time subst (def), NOT by the evaluator/checker!
// (Subst String Term Term) : Term
(Subst nm val (Var name))           = (If (IsOne (StrEqual name nm)) val (Var name))
(Subst nm val (Met hash))           = (Met hash)
(Subst nm val Typ)                  = Typ
(Subst nm val (Ann xval xtyp))      = (Ann (Subst nm val xval) (Subst nm val xtyp))
(Subst nm val (Let name expr body)) = (Let name (Subst nm val expr) (SubstBody nm val name body))
(Subst nm val (All name type body)) = (All name (Subst nm val type) (SubstBody nm val name body))
(Subst nm val (Lam name body))      = (Lam name (SubstBody nm val name body))
(Subst nm val (App func argm))      = (App (Subst nm val func) (Subst nm val argm))
(Subst nm val (Ctr name args))      = (Ctr name (Map args λx(Subst nm val x)))

// (SubstBody String Term String Term) : Term
(SubstBody nm val name body) = (SubstBodyGo (StrEqual nm name) nm val body)
  (SubstBodyGo 0 nm val body) = (Subst nm val body)
  (SubstBodyGo 1 nm val body) = body



// Evaluation
// ----------

// FIXME temporary function, gets the first body of an entry
// (GetEntryBody File String) : Term
<<<<<<< HEAD
//(GetEntryBody file name) = (PairGet (Get file (StrHash name)) λfile λentry (GetBodyGot file entry))
  //(GetBodyGot file (Some (NewEntry type (Cons (DefRule lhs rhs) rest)))) = rhs
=======
(GetEntryBody file name) = (PairGet (Get file (StrHash name)) λfile λentry (GetBodyGot file entry))
  (GetBodyGot file (Some (NewEntry type (Cons (DefRule lhs rhs) rest)))) = rhs
>>>>>>> a7903ac7

// Counts free occurrences of a name
// (Uses String Term) : U32
(Uses nm (Var name))           = (StrEqual name nm)
(Uses nm (Met hash))           = 0
(Uses nm Typ)                  = 0
(Uses nm (Ann xval xtyp))      = (Uses nm xval)
(Uses nm (Let name expr body)) = (+ (Uses nm expr) (UsesShadow (StrEqual nm name) nm body))
(Uses nm (All name type body)) = (+ (Uses nm type) (UsesShadow (StrEqual nm name) nm body))
(Uses nm (Lam name body))      = (UsesShadow (StrEqual nm name) nm body)
(Uses nm (App func argm))      = (+ (Uses nm func) (Uses nm argm))
(Uses nm (Ctr name args))      = (UsesMany nm args)
  (UsesMany nm Nil)            = 0
  (UsesMany nm (Cons x xs))    = (+ (Uses nm x) (UsesMany nm xs))
(UsesShadow 0 nm body)         = (Uses nm body)
(UsesShadow 1 nm body)         = 0

// Appends N copies of a term to a vars context
// (Clone U32 String a (List (Pair String a))) : (List (Pair String a))
(Clone 0 name term ctx) = ctx
(Clone 1 name term ctx) = (Cons (Pair name term) ctx)
(Clone n name term ctx) = (Cons (Pair name term) (Clone (- n 1) name term ctx))

// Converts a term to high-order
// TODO linearize file
// (High file:File term:Term) : HTerm
(High file term) = (TripleGet (HighGo term file Nil) λfile λvars λterm term)

  // (HighGo file:File term:Term file:File vars:(List (Pair String HTerm))) : (Triple File (List (Pair String HTerm)) HTerm)
  (HighGo (Var name) file vars) = (HighFind name file vars)
    (HighFind name file Nil) = (Triple file Nil (HVar name))
    (HighFind name file (Cons (Pair var val) vars)) = (HighFound (StrEqual name var) name var val file vars)
      (HighFound 1 name var val file vars) = (Triple file vars val)
      (HighFound 0 name var val file vars) = (TripleGet (HighFind name file vars) λfile λvars λgot (Triple file (Cons (Pair var val) vars) got))
  (HighGo (Ann xval xtyp) file vars) =
    (HighGo xval file vars)
  (HighGo Typ file vars) =
    (Triple file vars HTyp)
  (HighGo (All name type body) file vars) =
    (TripleGet (HighGo type file vars) λfile λvars λtype
    (TripleGet (HighGo body file (Clone (Uses name body) name $x vars)) λfile λvars λbody
    (Triple file vars (HAll type λ$x body))))
  (HighGo (Let name expr body) file vars) =
    (TripleGet (HighGo expr file vars) λfile λvars λexpr
    (TripleGet (HighGo body file (Clone (Uses name body) name expr vars)) λfile λvars λbody
    (Triple file vars body)))
  (HighGo (Lam name body) file vars) =
    (TripleGet (HighGo body file (Clone (Uses name body) name $x vars)) λfile λvars λbody
    (Triple file vars (HLam λ$x body)))
  (HighGo (App func argm) file vars) =
    (TripleGet (HighGo func file vars) λfile λvars λfunc
    (TripleGet (HighGo argm file vars) λfile λvars λargm
    (Triple file vars (HApply func argm))))
  (HighGo (Ctr name args) file vars) =
    (TripleGet (HighGoMany args file vars) λfile λvars λargs
      (PairGet (Get file (StrHash name))   λfile λentry
      (HighGoRules entry name args file vars)))
    (HighGoRules (Some (NewEntry type rules)) name args file vars) = (HRules rules (HCtr name args) file vars)
    (HighGoRules None                         name args file vars) = (Triple file vars (HCtr name args))
  (HighGo (Met hash) file vars) =
    (Triple file vars (HMet hash))

  (HighGoMany Nil file vars) =
    (Triple file vars Nil)
  (HighGoMany (Cons x xs) file vars) =
    (TripleGet (HighGo     x  file vars) λfile λvars λhead
    (TripleGet (HighGoMany xs file vars) λfile λvars λtail
    (Triple file vars (Cons head tail))))

//(Ctr "Add" [(Ctr "Succ" [(Var "x")]) (Ctr "Succ" [(Var "y")]))
//--------------------------------------------------------------
//(Ctr "Add" [(Ctr "Succ" [A        ]) (Ctr "Succ" [B        ]))

// TODO: perhaps linearize term?
// (HRules (List Rule) HTerm File Vars) : HTerm
(HRules Nil                            term file vars) = (Triple file vars term)
(HRules (Cons (DefRule lhs rhs) rules) term file vars) = (HRulesMatched (HMatchGo lhs term) rhs rules term file vars)
  (HRulesMatched None        rhs rules term file vars) = (HRules rules term file vars)
  (HRulesMatched (Some subs) rhs rules term file vars) = (HighGo rhs file (subs vars))

// (Match Term Term) : (Maybe (List (Pair String HTerm)))
(HMatch a b rhs) = (MaybeMap (HMatchGo a b) λx(x Nil))

  (HMatchGo (Ctr a_name a_args) (HCtr b_name b_args)) = (If (IsOne (StrEqual a_name b_name)) (HMatchGoMany a_args b_args) None)
  (HMatchGo (Var a_name uses)   b)                    = (Some λx(Clone uses a_name b x))
  (HMatchGo a                   b)                    = None

  (HMatchGoMany Nil Nil                ) = (Some λx x)
  (HMatchGoMany Nil         (Cons b bs)) = None
  (HMatchGoMany (Cons a ab) Nil        ) = None
  (HMatchGoMany (Cons a as) (Cons b bs)) =
    (Perhaps (HMatchGo     a  b ) λhead_subs
    (Perhaps (HMatchGoMany as bs) λtail_subs  
    (Some λx (head_subs (tail_subs x)))))

// High-order application
(HApply (HLam fbody) argm) = (fbody argm)
(HApply func         argm) = (HApp func argm)

// Converts a term to low-order
(Low term) = (LowGo term 0)

  (LowGo (HVar name) depth) =
    (Var name)
  (LowGo (HMet hash) depth) =
    (Met hash)
  (LowGo HTyp depth) =
    Typ
  (LowGo (HAll type body) depth) =
    let name = (StrCons (+ 97 depth) StrNil)
    let type = (LowGo type depth)
    let body = (LowGo (body (HVar name)) (+ depth 1))
    (All name type body)
  (LowGo (HLam body) depth) =
    let name = (StrCons (+ 97 depth) StrNil)
    let type = Typ
    let body = (LowGo (body (HVar name)) (+ depth 1))
    (Lam name body)
  (LowGo (HApp func argm) depth) =
    let func = (LowGo func depth)
    let argm = (LowGo argm depth)
    (App func argm)
  (LowGo (HCtr name args) depth) =
    let args = (LowGoMany args depth)
    (Ctr name args)

  (LowGoMany Nil         depth) = Nil
  (LowGoMany (Cons x xs) depth) = (Cons (LowGo x depth) (LowGoMany xs depth))

// Normalizes a term
(Normal file term) = (Low (High file term))



// Type-Checking
// -------------

// Result : Type -> Type
// Result A
//   = Ok (List (Pair HTerm HTerm)) A
//   | Err String

// Monadic bind function of the "Result" type
// (Chain a_parser:(Parser a) b_parser:(∀a (Parser B))) : (Parser B)
(Chain (Err str)    b_result) = (Err str)
(Chain (Ok eqs val) b_result) = (b_result eqs val)

// (InferGo File Term Ctx) : (Result (Pair Subst Term))
(Infer file term) = (InferUnify (InferGo file term Nil Nil))
  (InferUnify (Err err))    = (Err err)
  (InferUnify (Ok eqs typ)) = (InferFinish (Unify eqs Empty) typ)

  (InferFinish (Err err)      typ) = (Err err)
  (InferFinish (Ok eqs subst) typ) = (Ok eqs (Pair subst (SubstHoles subst typ)))

  // TODO: linearize file? probably not needed
  (InferGo file (Var name) ctx eqs) = (InferGoFind name ctx eqs)
    (InferGoFind name Nil eqs) = (Err (StrConcat "Unbound: " name))
    (InferGoFind name (Cons (Pair var typ) ctx) eqs) = (InferGoFound (StrEqual name var) name typ ctx eqs)
      (InferGoFound 1 name typ ctx eqs) = (Ok eqs typ)
      (InferGoFound 0 name typ ctx eqs) = (InferGoFind name ctx eqs)
  (InferGo file (Met hash) ctx eqs) =
    (Ok eqs HTyp)
  (InferGo file Typ ctx eqs) =
    (Ok eqs HTyp)
  (InferGo file (Ann xval xtyp) ctx eqs) =
    let htyp = (High file xtyp)
    (Chain (CheckGo file xtyp HTyp ctx eqs) λeqs λok
    (Chain (CheckGo file xval htyp ctx eqs) λeqs λok
    (Ok eqs htyp)))
  (InferGo file (All name type body) ctx eqs) =
    (Chain (CheckGo file type HTyp ctx eqs) λeqs λok
    (Chain (CheckGo file body HTyp (Cons (Pair name (High file type)) ctx) eqs) λeqs λok
    (Ok eqs HTyp)))
  (InferGo file (Let name expr body) ctx eqs) =
    (Chain (InferGo file expr ctx eqs) λeqs λexpr_t
    (InferGo file body (Cons (Pair name expr_t) ctx) eqs))
  (InferGo file (Lam name body) ctx eqs) =
    (Err "Can't infer lambda.")
  (InferGo file (App func argm) ctx eqs) =
    (Chain (InferGo file func ctx eqs) λeqs λft (InferGoApp file ft argm ctx eqs))
      (InferGoApp file (HAll ftype fbody) argm ctx eqs) =
        (Chain (CheckGo file argm ftype ctx eqs) λeqs λok
        (Ok eqs (fbody (High file argm))))
      (InferGoApp file other argm ctx eqs) =
        (Err ["Non-function application.", other, argm, ctx])
  (InferGo file (Ctr name args) ctx eqs) =
    (Ok eqs HTyp)
      
  // (CheckGo Term Term Ctx) : (Result Unit)
  (CheckGo file (Lam name body) (HAll t_type t_body) ctx eqs) = 
    (Chain (CheckGo file body (t_body (HVar name)) (Cons (Pair name t_type) ctx) eqs) λeqs λres
    (Ok eqs res))
  (CheckGo file term type ctx eqs) =
    (Chain (InferGo file term ctx eqs) λeqs λterm_t
    (Ok (Cons (Pair type term_t) eqs) Unit))

// FIXME: this will loop if we subst `a_hash <- (HMet a_hash)`, since the Equal
// rewrite rule will be called repeatedly. I don't have the time to reason about
// this right now, so I'll leave this to a future.
// (Equal HTerm HTerm U32) : (Pair Subst Bool)
(Equal (HVal a_numb) (HVal b_numb) depth subst) =
  (Pair subst (== a_numb b_numb))
(Equal (HVar a_name) (HVar b_name) depth subst) =
  (Pair subst (StrEqual a_name b_name))
(Equal HTyp HTyp depth subst) =
  (Pair subst 1)
(Equal (HAll a_type a_body) (HAll b_type b_body) depth subst) =
  (PairGet (Equal a_type b_type depth subst) λsubst λtype_eq
  (PairGet (Equal (a_body (HVal depth)) (b_body (HVal depth)) (+ depth 1) subst) λsubst λbody_eq
  (Pair subst (& type_eq body_eq))))
(Equal (HLam a_body) (HLam b_body) depth subst) =
  (PairGet (Equal (a_body (HVal depth)) (b_body (HVal depth)) (+ depth 1) subst) λsubst λbody_eq
  (Pair subst body_eq))
(Equal (HApp a_func a_argm) (HApp b_func b_argm) depth subst) =
  (PairGet (Equal a_func b_func depth subst) λsubst λfunc_eq
  (PairGet (Equal a_argm b_argm depth subst) λsubst λargm_eq
  (Pair subst (& func_eq argm_eq))))
(Equal (HMet a_hash) (HMet b_hash) depth subst) =
  (Pair subst 1)
(Equal (HMet a_hash) b depth subst) = (PairGet (Get subst a_hash) λsubst λgot_a (Equal.Got.0 a_hash got_a b depth subst))
  (Equal.Got.0 a_hash None     b depth subst) = (Pair (Set subst a_hash b) 1)
  (Equal.Got.0 a_hash (Some a) b depth subst) = (Equal a b depth subst)
(Equal a (HMet b_hash) depth subst) = (PairGet (Get subst b_hash) λsubst λgot_b (Equal.Got.1 b_hash a got_b depth subst))
  (Equal.Got.1 b_hash a None     depth subst) = (Pair (Set subst b_hash a) 1)
  (Equal.Got.1 b_hash a (Some b) depth subst) = (Equal a b depth subst)
(Equal a b depth subst) =
  (Pair subst 0)

// TODO: I don't want to commit to any complex unification algorithm, so this
// implementation will just substitute immediate (flex-rigid) terms, for now.
// In a future, we should revisit this, and decide what unification and
// resolution algorithms we want to have on the language.
// (Unify equations:(List (Pair HTerm HTerm)) substitutions:(Map HTerm)) : (Result (Map HTerm))
(Unify eqs subst) = (UnifyGo eqs subst Nil)
  (UnifyGo Nil subst Nil) =
    (Ok Nil subst)
  (UnifyGo Nil subst errs) =
    (Err (StrJoin (ListMap errs λx(x subst)) NewLine))
  (UnifyGo (Cons (Pair a b) eqs) subst errs) =
    (PairGet (Equal a b 0 subst) λsubst λeq
    (UnifyTest eq a b eqs subst errs))
  (UnifyTest 0 a b eqs subst errs) =
    let err = λsubst (StrFlatten [
      "Type mismatch." NewLine
      "- Expected: " (Show (Low (SubstHoles subst a))) NewLine
      "- Detected: " (Show (Low (SubstHoles subst b))) NewLine
    ])
    (UnifyGo eqs subst (Cons err errs))
  (UnifyTest 1 a b eqs subst errs) =
    (UnifyGo eqs subst errs)

// (SubstHoles Subst Term) : Term
(SubstHoles subst (HVar name))        = (HVar name)
(SubstHoles subst HTyp)               = HTyp
(SubstHoles subst (HAnn xval xtyp))   = (HAnn (SubstHoles subst xval) (SubstHoles subst xtyp))
(SubstHoles subst (HLet expr body))   = (HLet (SubstHoles subst expr) λx(SubstHoles subst (body x)))
(SubstHoles subst (HAll type body))   = (HAll (SubstHoles subst type) λx(SubstHoles subst (body x)))
(SubstHoles subst (HLam body))        = (HLam λx(SubstHoles subst (body x)))
(SubstHoles subst (HApp func argm))   = (HApp (SubstHoles subst func) (SubstHoles subst argm))
(SubstHoles subst (HMet hash))        = (PairGet (Get subst hash) λsubst λgot (SubstHolesGot subst hash got))
  (SubstHolesGot subst hash None)     = (HMet hash)
  (SubstHolesGot subst hash (Some x)) = (SubstHoles subst x)



// #############################################################################
// # Tests                                                                     #
// #############################################################################

(DebugPrintType (Err err)                  term) = err
(DebugPrintType (Ok eqs (Pair subst type)) term) = (StrFlatten [
  NewLine
  "main : " (Show (Low type)) " = " NewLine
  "  " (Show (Normal Empty term)) NewLine
])

(DebugPrintAll (Err err)                  term) = err
(DebugPrintAll (Ok eqs (Pair subst type)) term) = (StrFlatten [
  NewLine
  "Equations:" NewLine
  "----------" NewLine
  (ShowEquations eqs) NewLine
  "Substitutions:" NewLine
  "--------------" NewLine
  (ShowSubst (MapToList subst)) NewLine
  "Result:" NewLine
  "-------" NewLine
  (StrFlatten [
    "main" NewLine
    " : " (Show (Low type)) NewLine
    " = " (Show (Normal Empty term)) NewLine
  ])
  NewLine
])

(Kind2 code) =
  let term = (ReadTerm code)
  (DebugPrintType (Infer Empty term) term)

//(Main n) = (Kind2 "
  //def id : ∀(a: Type) ∀(x: a) a = λa λx x

  //def equal : ∀(t: Type) ∀(a: t) ∀(b: t) Type = λt λa λb ∀ (p: ∀(b: t) Type) ∀ (r: (p a)) (p b)
  //def refl : ∀(t: Type) ∀(a: t) (((equal t) a) a) = λt λa λp λr r

  //def bool : Type = ∀(p: Type) ∀(t: p) ∀(f: p) p
  //def true : bool = λp λt λf t
  //def false : bool = λp λt λf f
  //def not : ∀(b: bool) bool = λb λp λt λf (((b p) f) t)
  //def xor : ∀(a: bool) ∀(b: bool) bool = λa (((a Type) not) λb b)

  //def nat : Type = ∀(p: Type) ∀(s: ∀(n: p) p) ∀(z: p) p
  //def zero : nat = λp λs λz z
  //def succ : ∀(n: nat) nat = λn λp λs λz (s (((n p) s) z))
  //def mul : ∀(n: nat) ∀(n: nat) nat = λn λm λp λs λz (((n p) ((m p) s)) z)
  //def exp : ∀(n: nat) ∀(n: nat) nat = λn λm λp ((m ∀(x:p) p) (n p))

  //def list : ∀(a: Type) Type = λa ∀(p: Type) ∀(nil: p) ∀(cons: ∀(x: a) ∀(xs: p) p) p
  //def nil : ∀(a: Type) (list a) = λa λp λnil λcons nil
  //def cons : ∀(a: Type) ∀(x: a) ∀(xs: (list a)) (list a) = λa λx λxs λp λnil λcons ((cons x) (((xs p) nil) cons))

  //def n0  : nat = zero
  //def n1  : nat = (succ n0)
  //def n2  : nat = (succ n1)
  //def n3  : nat = (succ n2)
  //def n4  : nat = (succ n3)
  //def n5  : nat = (succ n4)
  //def n6  : nat = (succ n5)
  //def n7  : nat = (succ n6)
  //def n8  : nat = (succ n7)
  //def n9  : nat = (succ n8)
  //def n10 : nat = (succ n9)
  //def n11 : nat = (succ n10)
  //def n12 : nat = (succ n11)
  //def n13 : nat = (succ n12)
  //def n14 : nat = (succ n13)
  //def n15 : nat = (succ n14)
  //def n16 : nat = (succ n15)
  //def n17 : nat = (succ n16)
  //def n18 : nat = (succ n17)
  //def n19 : nat = (succ n18)
  //def n20 : nat = (succ n19)
  //def n21 : nat = (succ n20)
  //def n22 : nat = (succ n21)
  //def n23 : nat = (succ n22)
  //def n24 : nat = (succ n23)
  //def n25 : nat = (succ n24)
  //def n26 : nat = (succ n25)
  //def n27 : nat = (succ n26)
  //def n28 : nat = (succ n27)
  //def n29 : nat = (succ n28)
  //def n30 : nat = (succ n29)
  //def n31 : nat = (succ n30)
  //def n32 : nat = (succ n31)

  //def slow : ∀(n: nat) bool = λn (((n bool) λr((xor r) r)) true)
  //def blow : ∀(n: nat) bool = λn ((((n Type) λrλb((xor (r b)) (r (not b)))) λx x) true)

  //def the : ∀(a: Type) ∀(n: a) Type = λa λn ∀ (p: ∀(n: a) Type) ∀ (r: ∀(n: a) (p n)) (p n)
  //def val : ∀(a: Type) ∀(n: a) ((the a) n) = λa λn λp λr (r n)

  //def test0 : ((the _a) true) =
    //((val _b) true)

  //test0
//")

<<<<<<< HEAD
=======
// WIP!
>>>>>>> a7903ac7
(Main n) =
  let file = (ReadFile "
    (Not (True))  = (False)
    (Not (False)) = (True)

    (Inc (E))      = (E)
    (Inc (I pred)) = (O (Inc pred))
    (Inc (O pred)) = (I pred)

    (Add a     (E)  ) = a
    (Add (E)   b    ) = b
    (Add (O a) (O b)) = (O (Add a b))
    (Add (I a) (O b)) = (I (Add a b))
    (Add (O a) (I b)) = (I (Add a b))
    (Add (I a) (I b)) = (Inc (I (Add a b)))

    (Foo (Z))   = (I (O (O (O (O (O (O (O (O (O (O (O (O (O (O (O (E)))))))))))))))))
    (Foo (S x)) = (Add (Foo x) (Foo x))

<<<<<<< HEAD
    (Main) = (Foo (S (S (S (S (S (S (S (S (S (S (Z))))))))))))
=======
    (Main) = (Foo (S (S (S (S Z)))))
>>>>>>> a7903ac7
  ")
  let term = (ReadTerm "(Main)")
  let term = (High file term)
  let term = (Low term)
  let term = (Show term)
  term
<<<<<<< HEAD

// 10: 47072 -> 28191680 (598x)
// 11: 94175 -> 56327149 (598x)
=======
>>>>>>> a7903ac7
<|MERGE_RESOLUTION|>--- conflicted
+++ resolved
@@ -26,6 +26,8 @@
 
 // (PairGet (Pair a b) (∀a ∀b c)) : c
 (PairGet (Pair x y) fn) = (fn x y)
+(PairFst (Pair x y)) = x
+(PairSnd (Pair x y)) = y
 
 
 
@@ -54,6 +56,10 @@
 // (MaybeMap (Maybe a) (∀a b)) : (Maybe b)
 (MaybeMap (Some a) f) = (Some (f a))
 (MaybeMap None     f) = None
+
+// (Maybe.Case (Maybe a) (∀a p) p) : p
+(Maybe.Case (Some x) case_none case_some) = (case_some x)
+(Maybe.Case None     case_none case_some) = case_none
 
 
 
@@ -115,6 +121,56 @@
 (StrJoin (Cons x Nil) sep) = x
 (StrJoin (Cons x xs)  sep) = (StrFlatten [x sep (StrJoin xs sep)])
 
+
+
+// Array
+// =====
+
+(Array.Empty) = (Array 0 Braun.Tip)
+
+(Array.Push (Array n t) v) = (Array (+ n 1) (Braun.Push.go (+ n 1) (& (+ n 1) 1) t v))
+  (Braun.Push.go 1 o t v)                 = (Braun.Tie Braun.Tip v Braun.Tip)
+  (Braun.Push.go n 0 (Braun.Tie l x r) v) = (Braun.Tie (Braun.Push.go (>> n 1) (& (>> n 1) 1) l v) x r)
+  (Braun.Push.go n 1 (Braun.Tie l x r) v) = (Braun.Tie l x (Braun.Push.go (>> n 1) (& (>> n 1) 1) r v))
+  (Braun.Push n t v)                      = (Braun.Push.go n (& n 1) t v)
+
+(Array.Pop (Array n t)) = (Array (- n 1) (Braun.Pop.go n (& n 1) t))
+  (Braun.Pop.go 1 o t)                 = (Braun.Tip)
+  (Braun.Pop.go n 0 (Braun.Tie l x r)) = (Braun.Tie (Braun.Pop.go (>> n 1) (& (>> n 1) 1) l) x r)
+  (Braun.Pop.go n 1 (Braun.Tie l x r)) = (Braun.Tie l x (Braun.Pop.go (>> n 1) (& (>> n 1) 1) r))
+
+(Array.Mut (Array size t) i f) = (Array.Mut.aux (< i size) i f size t)
+  (Array.Mut.aux 0 i f size t) = (Array size t)
+  (Array.Mut.aux 1 i f size t) = (Array size (Braun.Mut.go (+ i 1) f (& (+ i 1) 1) t))
+  (Braun.Mut.go 1 f o (Braun.Tie l x r)) = (Braun.Tie l (f x) r)
+  (Braun.Mut.go i f 0 (Braun.Tie l x r)) = (Braun.Tie (Braun.Mut.go (>> i 1) f (& (>> i 1) 1) l) x r)
+  (Braun.Mut.go i f 1 (Braun.Tie l x r)) = (Braun.Tie l x (Braun.Mut.go (>> i 1) f (& (>> i 1) 1) r))
+
+(Array.Set (Array size t) i v) = (Array.Mut (Array size t) i λx(v))
+
+(Array.Get (Array size t) idx) = (Array.Get.aux (< idx size) idx t)
+  (Array.Get.aux 0 idx t) = (None)
+  (Array.Get.aux 1 idx t) = (Some (Braun.Get.go (+ idx 1) (& (+ idx 1) 1) t))
+  (Braun.Get.go 1 o (Braun.Tie l x r))   = x
+  (Braun.Get.go idx 0 (Braun.Tie l x r)) = (Braun.Get.go (>> idx 1) (& (>> idx 1) 1) l)
+  (Braun.Get.go idx 1 (Braun.Tie l x r)) = (Braun.Get.go (>> idx 1) (& (>> idx 1) 1) r)
+
+(Array.Got (Array size t) idx) = (Array.Got.aux (< idx size) idx size t)
+  (Array.Got.aux 0 idx size t) = (Pair (Array size t) (None))
+  (Array.Got.aux 1 idx size t) = ((Braun.Got.go (+ idx 1) (& (+ idx 1) 1) t) λt λv (Pair (Array size t) (Some v)))
+  (Braun.Got.go 1 o (Braun.Tie l x r)) = λt (t (Braun.Tie l x r) x)
+  (Braun.Got.go i 0 (Braun.Tie l x r)) = ((Braun.Got.go (>> i 1) (& (>> i 1) 1) l) λl λv λt (t (Braun.Tie l x r) v))
+  (Braun.Got.go i 1 (Braun.Tie l x r)) = ((Braun.Got.go (>> i 1) (& (>> i 1) 1) r) λr λv λt (t (Braun.Tie l x r) v))
+
+(Array.Size (Array size tree)) = (Pair (Array size tree) size)
+
+//(Array.Ini arr k v f)          = (Array.Ini.Got (Array.Get arr k) k v f)
+  //(Array.Ini.Got (Pair arr None)     k v f) = (Array.Set arr k v)
+  //(Array.Ini.Got (Pair arr (Some x)) k v f) = (Array.Set arr k (f x))
+
+// (Array.Range U32) : Array<U32>
+(Array.Range 0) = Array.Empty
+(Array.Range n) = (Array.Push (Array.Range (- n 1)) (- n 1))
 
 
 // Map
@@ -159,15 +215,15 @@
     (MutGoNodes 0 n key lft rgt fun) = (Nodes (MutGo n lft key fun) rgt)
     (MutGoNodes 1 n key lft rgt fun) = (Nodes lft (MutGo n rgt key fun))
 
-(IniMut tree key ini fun) = (IniMutGo 32 tree key ini fun)
-  (IniMutGo 0 (Entry x)        key ini fun) = (Entry (fun x))
-  (IniMutGo 0 tree             key ini fun) = (Entry (fun ini))
-  (IniMutGo n Empty            key ini fun) = (IniMutGoEmpty (& (>> key (- n 1)) 1) (- n 1) key ini fun)
-    (IniMutGoEmpty 0 n key         ini fun) = (Nodes (IniMutGo n Empty key ini fun) Empty)
-    (IniMutGoEmpty 1 n key         ini fun) = (Nodes Empty (IniMutGo n Empty key ini fun))
-  (IniMutGo n (Nodes lft rgt)  key ini fun) = (IniMutGoNodes (& (>> key (- n 1)) 1) (- n 1) key lft rgt ini fun)
-    (IniMutGoNodes 0 n key lft rgt ini fun) = (Nodes (IniMutGo n lft key ini fun) rgt)
-    (IniMutGoNodes 1 n key lft rgt ini fun) = (Nodes lft (IniMutGo n rgt key ini fun))
+//(IniMut tree key ini fun) = (IniMutGo 32 tree key ini fun)
+  //(IniMutGo 0 (Entry x)        key ini fun) = (Entry (fun x))
+  //(IniMutGo 0 tree             key ini fun) = (Entry (fun ini))
+  //(IniMutGo n Empty            key ini fun) = (IniMutGoEmpty (& (>> key (- n 1)) 1) (- n 1) key ini fun)
+    //(IniMutGoEmpty 0 n key         ini fun) = (Nodes (IniMutGo n Empty key ini fun) Empty)
+    //(IniMutGoEmpty 1 n key         ini fun) = (Nodes Empty (IniMutGo n Empty key ini fun))
+  //(IniMutGo n (Nodes lft rgt)  key ini fun) = (IniMutGoNodes (& (>> key (- n 1)) 1) (- n 1) key lft rgt ini fun)
+    //(IniMutGoNodes 0 n key lft rgt ini fun) = (Nodes (IniMutGo n lft key ini fun) rgt)
+    //(IniMutGoNodes 1 n key lft rgt ini fun) = (Nodes lft (IniMutGo n rgt key ini fun))
 
 (ListToMap list) = (ListToMapGo list Empty)
   (ListToMapGo (Cons (Pair key val) xs) map) = (ListToMapGo xs (Set map key val))
@@ -330,7 +386,7 @@
 
 
 // Parsing
-// =======
+// -------
 
 // (ParseVar) : (Parser (Maybe Term))
 (ParseVar) = (Bind ParseName λname (ParseVar_0 name))
@@ -408,8 +464,8 @@
 
 // (ParseApp) : (Parser (Maybe Term)) 
 (ParseCtr) = (Guard (PeekConds [λx(== x '(') λx(IsUpper x)])
-  (Bind (ParseText "(")                    λskip
-  (Bind ParseName                          λname
+  (Bind (ParseText "(")                        λskip
+  (Bind ParseName                              λname
   (Bind (ParseUntil (MatchText ")") ParseTerm) λargs
   (Done (Ctr name args))))))
 
@@ -432,13 +488,9 @@
   ParseVar,
 ])
 
-// (GetCtrName Term) : String
-(GetCtrName (Ctr name args)) = name
-(GetCtrName term)            = "?"
-
-// Decl : Type
-//   (DefType lhs:Term rhs:Term) : Decl
-//   (DefRule lhs:Term rhs:Term) : Decl
+// (GetCtrId Term) : U32
+(GetCtrId (Ctr ctid args)) = ctid
+(GetCtrId term)            = "?"
 
 // (ParseDecl) : (Parser Decl)
 (ParseDecl) =
@@ -458,18 +510,76 @@
   λcode((ParseEnd) (SkipSpaces code))
   ParseDecl)
 
-// (ReadTerm String) : Term
-(ReadTerm code) = (ReadTermGot ((ParseTerm) code))
+// (ReadTerm NameToId IdToName String) : Term
+(ReadTerm n2i i2n code) = ((GenIds (ReadTermGot ((ParseTerm) code)) n2i i2n) λn2i λi2n λterm term)
   (ReadTermGot (Parsed code term)) = term
   (ReadTermGot (Failed err))       = (Var (StrConcat "[ParseError] " err))
 
-// (ReadFile String) : File
+// (ReadFile String) : (Tuple NameTable File)
 (ReadFile code) = (ReadFileGot ((ParseDecls) code))
-  (ReadFileGot (Parsed code decls)) = (FileMake decls)
+  (ReadFileGot (Parsed code decls)) = (FileMake Empty Array.Empty decls)
   (ReadFileGot (Failed err))        = (StrConcat "[ParseError] " err) // FIXME ill-typed
 
+
+
+// Name Table
+// ----------
+
+// Converts every ctr name into a sequential id.
+// (GenIds NameToId IdToName Term) : (Tuple3 NameToId IdToName Term)
+(GenIds (Var name) n2i i2n) =
+  λt (t n2i i2n (Var name))
+(GenIds (Met hash) n2i i2n) =
+  λt (t n2i i2n (Met hash))
+(GenIds Typ n2i i2n) =
+  λt (t n2i i2n Typ)
+(GenIds (Ann xval xtyp) n2i i2n) =
+  ((GenIds xval n2i i2n) λn2i λi2n λxval
+  ((GenIds xtyp n2i i2n) λn2i λi2n λxtyp
+  λt (t n2i i2n (Ann xval xtyp))))
+(GenIds (Let name expr body) n2i i2n) =
+  ((GenIds expr n2i i2n) λn2i λi2n λexpr
+  ((GenIds body n2i i2n) λn2i λi2n λbody
+  λt (t n2i i2n (Let name expr body))))
+(GenIds (All name type body) n2i i2n) =
+  ((GenIds type n2i i2n) λn2i λi2n λtype
+  ((GenIds body n2i i2n) λn2i λi2n λbody
+  λt (t n2i i2n (All name type body))))
+(GenIds (Lam name body) n2i i2n) =
+  ((GenIds body n2i i2n) λn2i λi2n λbody
+  λt (t n2i i2n (Lam name body)))
+(GenIds (App func argm) n2i i2n) =
+  ((GenIds func n2i i2n) λn2i λi2n λfunc
+  ((GenIds argm n2i i2n) λn2i λi2n λargm
+  λt (t n2i i2n (App func argm))))
+(GenIds (Ctr name args) n2i i2n) =
+  let hash = (StrHash name)
+  (PairGet (Get n2i hash) λn2i λgot
+  (GenIds.Got got name hash args n2i i2n))
+(GenIds.Got None name hash args n2i (Array size tree)) =
+  let n2i = (Set n2i hash size)
+  let i2n = (Array.Push (Array size tree) name)
+  let ctr = size
+  let num = (+ size 1)
+  ((GenIds.Many args n2i i2n) λn2i λi2n λargs
+  λt (t n2i i2n (Ctr ctr args)))
+(GenIds.Got (Some ctid) name hash args n2i i2n) =
+  ((GenIds.Many args n2i i2n) λn2i λi2n λargs
+  λt (t n2i i2n (Ctr ctid args)))
+(GenIds.Many Nil n2i i2n) =
+  λt (t n2i i2n Nil)
+(GenIds.Many (Cons head tail) n2i i2n) =
+  ((GenIds      head n2i i2n) λn2i λi2n λhead
+  ((GenIds.Many tail n2i i2n) λn2i λi2n λtail
+  λt (t n2i i2n (Cons head tail))))
+
 // File
-// ====
+// ----
+
+// type Decl {
+//   DefType(lhs:Term, rhs:Term)
+//   DefRule(lhs:Term, rhs:Term)
+// }
 
 // data Type {
 //   lhs: Term
@@ -486,7 +596,7 @@
 //   rules: List<Rule>
 // }
 
-// type File = U32Map Entry
+// type File = Array Entry
 
 // EntryEmpty : Entry
 EntryEmpty = (NewEntry (Pair (Var "?") (Var "?")) [])
@@ -497,30 +607,35 @@
 // (EntrySetType entry:Entry new_rule:Rule) : Entry
 (EntryAddRule (NewEntry type rules) new_rule) = (NewEntry type (Cons new_rule rules))
 
-// (FileMake (List Decl)) : File
-(FileMake Nil) = 
-  Empty
-(FileMake (Cons (DefType lhs rhs) decls)) =
-  let file = (FileMake decls)
-  let name = (GetCtrName lhs)
-  let init = EntryEmpty
+// (FileEmpty U32) : File
+(FileEmpty 0) = Array.Empty
+(FileEmpty n) = (Array.Push (FileEmpty (- n 1)) EntryEmpty)
+
+(FileMake n2i (Array i2n.size i2n.tree) Nil) = 
+  λt (t n2i (Array i2n.size i2n.tree) (FileEmpty i2n.size))
+(FileMake n2i i2n (Cons (DefType lhs rhs) decls)) =
+  (PairGet (GenIds lhs n2i i2n) λn2i λi2n λlhs
+  (PairGet (GenIds rhs n2i i2n) λn2i λi2n λrhs
+  ((FileMake n2i i2n decls)     λn2i λi2n λfile
+  let ctid = (GetCtrId lhs)
   let func = λentry (EntrySetType entry (DefType lhs rhs))
-  (IniMut file (StrHash name) init func)
-(FileMake (Cons (DefRule lhs rhs) decls)) =
-  let file = (FileMake decls)
-  let name = (GetCtrName lhs)
-  let init = EntryEmpty
+  λt (t n2i i2n (Array.Mut file ctid func)))))
+(FileMake n2i i2n (Cons (DefRule lhs rhs) decls)) =
+  ((GenIds lhs n2i i2n)     λn2i λi2n λlhs
+  ((GenIds rhs n2i i2n)     λn2i λi2n λrhs
+  ((FileMake n2i i2n decls) λn2i λi2n λfile
+  let ctid = (GetCtrId lhs)
   let func = λentry (EntryAddRule entry (DefRule (CacheUses lhs rhs) rhs))
-  (IniMut file (StrHash name) init func)
+  λt (t n2i i2n (Array.Mut file ctid func)))))
 
 (CacheUses (Var name)      rhs) = (Var name (Uses name rhs))
-(CacheUses (Ctr name vars) rhs) = (Ctr name (CacheUsesMany vars rhs))
+(CacheUses (Ctr ctid vars) rhs) = (Ctr ctid (CacheUsesMany vars rhs))
 
 (CacheUsesMany Nil         rhs) = Nil
 (CacheUsesMany (Cons x xs) rhs) = (Cons (CacheUses x rhs) (CacheUsesMany xs rhs))
 
 // Stringifying
-// ============
+// ------------
 
 // (Show term:Term) : String
 (Show term) = ((ShowGo term) "")
@@ -570,9 +685,9 @@
       ((ShowGo argm)
       ((ShowGoStr ")")
       x)))))
-  (ShowGo (Ctr name args)) =
+  (ShowGo (Ctr ctid args)) =
     λx((ShowGoStr "(")
-      ((ShowGoStr name)
+      ((ShowGoStr (ShowU32 ctid)) // todo: use nametable
       ((ShowGoMany args)
       ((ShowGoStr ")")
       x))))
@@ -619,7 +734,7 @@
 
 
 // Substitution
-// ============
+// ------------
 
 // Used for parse-time subst (def), NOT by the evaluator/checker!
 // (Subst String Term Term) : Term
@@ -631,7 +746,7 @@
 (Subst nm val (All name type body)) = (All name (Subst nm val type) (SubstBody nm val name body))
 (Subst nm val (Lam name body))      = (Lam name (SubstBody nm val name body))
 (Subst nm val (App func argm))      = (App (Subst nm val func) (Subst nm val argm))
-(Subst nm val (Ctr name args))      = (Ctr name (Map args λx(Subst nm val x)))
+(Subst nm val (Ctr ctid args))      = (Ctr ctid (Map args λx(Subst nm val x)))
 
 // (SubstBody String Term String Term) : Term
 (SubstBody nm val name body) = (SubstBodyGo (StrEqual nm name) nm val body)
@@ -642,16 +757,6 @@
 
 // Evaluation
 // ----------
-
-// FIXME temporary function, gets the first body of an entry
-// (GetEntryBody File String) : Term
-<<<<<<< HEAD
-//(GetEntryBody file name) = (PairGet (Get file (StrHash name)) λfile λentry (GetBodyGot file entry))
-  //(GetBodyGot file (Some (NewEntry type (Cons (DefRule lhs rhs) rest)))) = rhs
-=======
-(GetEntryBody file name) = (PairGet (Get file (StrHash name)) λfile λentry (GetBodyGot file entry))
-  (GetBodyGot file (Some (NewEntry type (Cons (DefRule lhs rhs) rest)))) = rhs
->>>>>>> a7903ac7
 
 // Counts free occurrences of a name
 // (Uses String Term) : U32
@@ -663,7 +768,7 @@
 (Uses nm (All name type body)) = (+ (Uses nm type) (UsesShadow (StrEqual nm name) nm body))
 (Uses nm (Lam name body))      = (UsesShadow (StrEqual nm name) nm body)
 (Uses nm (App func argm))      = (+ (Uses nm func) (Uses nm argm))
-(Uses nm (Ctr name args))      = (UsesMany nm args)
+(Uses nm (Ctr ctid args))      = (UsesMany nm args)
   (UsesMany nm Nil)            = 0
   (UsesMany nm (Cons x xs))    = (+ (Uses nm x) (UsesMany nm xs))
 (UsesShadow 0 nm body)         = (Uses nm body)
@@ -705,12 +810,12 @@
     (TripleGet (HighGo func file vars) λfile λvars λfunc
     (TripleGet (HighGo argm file vars) λfile λvars λargm
     (Triple file vars (HApply func argm))))
-  (HighGo (Ctr name args) file vars) =
+  (HighGo (Ctr ctid args) file vars) =
     (TripleGet (HighGoMany args file vars) λfile λvars λargs
-      (PairGet (Get file (StrHash name))   λfile λentry
-      (HighGoRules entry name args file vars)))
-    (HighGoRules (Some (NewEntry type rules)) name args file vars) = (HRules rules (HCtr name args) file vars)
-    (HighGoRules None                         name args file vars) = (Triple file vars (HCtr name args))
+      (PairGet (Array.Got file ctid)       λfile λentry
+      (HighGoRules entry ctid args file vars)))
+    (HighGoRules (Some (NewEntry type rules)) ctid args file vars) = (HRules rules (HCtr ctid args) file vars)
+    (HighGoRules None                         ctid args file vars) = (Triple file vars (HCtr ctid args))
   (HighGo (Met hash) file vars) =
     (Triple file vars (HMet hash))
 
@@ -721,10 +826,6 @@
     (TripleGet (HighGoMany xs file vars) λfile λvars λtail
     (Triple file vars (Cons head tail))))
 
-//(Ctr "Add" [(Ctr "Succ" [(Var "x")]) (Ctr "Succ" [(Var "y")]))
-//--------------------------------------------------------------
-//(Ctr "Add" [(Ctr "Succ" [A        ]) (Ctr "Succ" [B        ]))
-
 // TODO: perhaps linearize term?
 // (HRules (List Rule) HTerm File Vars) : HTerm
 (HRules Nil                            term file vars) = (Triple file vars term)
@@ -735,7 +836,7 @@
 // (Match Term Term) : (Maybe (List (Pair String HTerm)))
 (HMatch a b rhs) = (MaybeMap (HMatchGo a b) λx(x Nil))
 
-  (HMatchGo (Ctr a_name a_args) (HCtr b_name b_args)) = (If (IsOne (StrEqual a_name b_name)) (HMatchGoMany a_args b_args) None)
+  (HMatchGo (Ctr a_ctid a_args) (HCtr b_ctid b_args)) = (If (IsOne (== a_ctid b_ctid)) (HMatchGoMany a_args b_args) None)
   (HMatchGo (Var a_name uses)   b)                    = (Some λx(Clone uses a_name b x))
   (HMatchGo a                   b)                    = None
 
@@ -774,9 +875,9 @@
     let func = (LowGo func depth)
     let argm = (LowGo argm depth)
     (App func argm)
-  (LowGo (HCtr name args) depth) =
+  (LowGo (HCtr ctid args) depth) =
     let args = (LowGoMany args depth)
-    (Ctr name args)
+    (Ctr ctid args)
 
   (LowGoMany Nil         depth) = Nil
   (LowGoMany (Cons x xs) depth) = (Cons (LowGo x depth) (LowGoMany xs depth))
@@ -838,7 +939,7 @@
         (Ok eqs (fbody (High file argm))))
       (InferGoApp file other argm ctx eqs) =
         (Err ["Non-function application.", other, argm, ctx])
-  (InferGo file (Ctr name args) ctx eqs) =
+  (InferGo file (Ctr ctid args) ctx eqs) =
     (Ok eqs HTyp)
       
   // (CheckGo Term Term Ctx) : (Result Unit)
@@ -949,7 +1050,7 @@
 ])
 
 (Kind2 code) =
-  let term = (ReadTerm code)
+  let term = (ReadTerm Empty Array.Empty code)
   (DebugPrintType (Infer Empty term) term)
 
 //(Main n) = (Kind2 "
@@ -1020,12 +1121,13 @@
   //test0
 //")
 
-<<<<<<< HEAD
-=======
-// WIP!
->>>>>>> a7903ac7
 (Main n) =
-  let file = (ReadFile "
+  let code = "
+    (Not (True))  = (False)
+    (Not (False)) = (True)
+    (Main) = (Not (Not (Not (True))))
+  "
+  let code = "
     (Not (True))  = (False)
     (Not (False)) = (True)
 
@@ -1043,20 +1145,31 @@
     (Foo (Z))   = (I (O (O (O (O (O (O (O (O (O (O (O (O (O (O (O (E)))))))))))))))))
     (Foo (S x)) = (Add (Foo x) (Foo x))
 
-<<<<<<< HEAD
     (Main) = (Foo (S (S (S (S (S (S (S (S (S (S (Z))))))))))))
-=======
-    (Main) = (Foo (S (S (S (S Z)))))
->>>>>>> a7903ac7
-  ")
-  let term = (ReadTerm "(Main)")
+  "
+  ((ReadFile code) λn2i λi2n λfile
+  let term = (ReadTerm n2i i2n "(Main)")
   let term = (High file term)
   let term = (Low term)
   let term = (Show term)
   term
-<<<<<<< HEAD
-
-// 10: 47072 -> 28191680 (598x)
-// 11: 94175 -> 56327149 (598x)
-=======
->>>>>>> a7903ac7
+  )
+
+//((ShowGo (LowGo (TripleGet (TripleGet (TripleGet
+  //(PairGet
+    //(Array.Got
+      //(Braun.Tie (Braun.Tie (Braun.Tie (Braun.Tie (Braun.Tip) (NewEntry (Pair (Var "?") (Var "?")) [(DefRule (Ctr 7 [(Var "a" 1),(Ctr 4 [])]) (Var "a")),(DefRule (Ctr 7 [(Ctr 4 []),(Var "b" 1)]) (Var "b")),(DefRule (Ctr 7 [(Ctr 6 [(Var "a" 1)]),(Ctr 6 [(Var "b" 1)])]) (Ctr 6 [(Ctr 7 [(Var "a"),(Var "b")])])),(DefRule (Ctr 7 [(Ctr 5 [(Var "a" 1)]),(Ctr 6 [(Var "b" 1)])]) (Ctr 5 [(Ctr 7 [(Var "a"),(Var "b")])])),(DefRule (Ctr 7 [(Ctr 6 [(Var "a" 1)]),(Ctr 5 [(Var "b" 1)])]) (Ctr 5 [(Ctr 7 [(Var "a"),(Var "b")])])),(DefRule (Ctr 7 [(Ctr 5 [(Var "a" 1)]),(Ctr 5 [(Var "b" 1)])]) (Ctr 3 [(Ctr 5 [(Ctr 7 [(Var "a"),(Var "b")])])]))]) (Braun.Tip)) (NewEntry (Pair (Var "?") (Var "?")) [(DefRule (Ctr 3 [(Ctr 4 [])]) (Ctr 4 [])),(DefRule (Ctr 3 [(Ctr 5 [(Var "pred" 1)])]) (Ctr 6 [(Ctr 3 [(Var "pred")])])),(DefRule (Ctr 3 [(Ctr 6 [(Var "pred" 1)])]) (Ctr 5 [(Var "pred")]))]) (Braun.Tie (Braun.Tip) (NewEntry (Pair (Var "?") (Var "?")) [(DefRule (Ctr 11 []) (Ctr 8 [(Ctr 9 [])]))]) (Braun.Tip))) (NewEntry (Pair (Var "?") (Var "?")) []) (Braun.Tie (Braun.Tie (Braun.Tip) (NewEntry (Pair (Var "?") (Var "?")) []) (Braun.Tip)) (NewEntry (Pair (Var "?") (Var "?")) []) (Braun.Tip))) (NewEntry (Pair (Var "?") (Var "?")) [(DefRule (Ctr 0 [(Ctr 1 [])]) (Ctr 2 [])),(DefRule (Ctr 0 [(Ctr 2 [])]) (Ctr 1 []))]) (Braun.Tie (Braun.Tie (Braun.Tie (Braun.Tip) (NewEntry (Pair (Var "?") (Var "?")) [(DefRule (Ctr 8 [(Ctr 9 [])]) (Ctr 5 [(Ctr 6 [(Ctr 6 [(Ctr 6 [(Ctr 6 [(Ctr 6 [(Ctr 6 [(Ctr 6 [(Ctr 6 [(Ctr 6 [(Ctr 6 [(Ctr 6 [(Ctr 6 [(Ctr 6 [(Ctr 6 [(Ctr 6 [(Ctr 4 [])])])])])])])])])])])])])])])])])),(DefRule (Ctr 8 [(Ctr 10 [(Var "x" 2)])]) (Ctr 7 [(Ctr 8 [(Var "x")]),(Ctr 8 [(Var "x")])]))]) (Braun.Tip)) (NewEntry (Pair (Var "?") (Var "?")) []) (Braun.Tip)) (NewEntry (Pair (Var "?") (Var "?")) []) (Braun.Tie (Braun.Tie (Braun.Tip) (NewEntry (Pair (Var "?") (Var "?")) []) (Braun.Tip)) (NewEntry (Pair (Var "?") (Var "?")) []) (Braun.Tip))))
+      //9)
+    //λx1 λx2 (HighGoRules x2 9 [] x1 [])
+  //) λx3 λx4 λx5 (Triple x3 x4 [x5])) λx6 λx7 λx8 (PairGet (Array.Got x6 8) λx9 λx10 (HighGoRules x10 8 x8 x9 x7))) λ_ λ_ λx11 x11) 0)) "")
+
+//(Main n) =
+  //let arr = Array.Empty
+  //let arr = (Array.Push arr 1)
+  //let arr = (Array.Push arr 2)
+  //let arr = (Array.Push arr 3)
+  //let arr = (Array.Set arr 2 77)
+  //arr
+
+//10: 47072 -> 28191680 (598x)
+//11: 94175 -> 56327149 (598x)